--- conflicted
+++ resolved
@@ -66,16 +66,16 @@
 public class WebSocketClient extends ContainerLifeCycle implements WebSocketContainerScope
 {
     private static final Logger LOG = Log.getLogger(WebSocketClient.class);
-    
+
     // From HttpClient
     private final HttpClient httpClient;
-    
+
     // The container
     private final WebSocketContainerScope containerScope;
     private final WebSocketExtensionFactory extensionRegistry;
     private SessionFactory sessionFactory;
     private final List<WebSocketSession.Listener> listeners = new CopyOnWriteArrayList<>();
-    
+
     private final int id = ThreadLocalRandom.current().nextInt();
 
     /**
@@ -125,7 +125,7 @@
     {
         this(new HttpClient());
         this.httpClient.setExecutor(executor);
-    
+
     }
 
     /**
@@ -237,7 +237,7 @@
 
         this.sessionFactory = new WebSocketSessionFactory(containerScope);
     }
-    
+
     /**
      * Create WebSocketClient based on pre-existing Container Scope, to allow sharing of
      * internal features like Executor, ByteBufferPool, SSLContextFactory, etc.
@@ -388,14 +388,7 @@
         if (LOG.isDebugEnabled())
             LOG.debug("Stopping {}",this);
 
-<<<<<<< HEAD
-        if (ShutdownThread.isRegistered(this))
-        {
-            ShutdownThread.deregister(this);
-        }
-=======
         ShutdownThread.deregister(this);
->>>>>>> 08a000b7
 
         super.doStop();
 
@@ -438,7 +431,7 @@
     {
         return httpClient.getCookieStore();
     }
-    
+
     public Executor getExecutor()
     {
         return httpClient.getExecutor();
@@ -455,10 +448,10 @@
             threadPool.setDaemon(true);
             return threadPool;
         }
-        
+
         return executor;
     }
-    
+
     public ExtensionFactory getExtensionFactory()
     {
         return extensionRegistry;
@@ -702,7 +695,7 @@
         getPolicy().setIdleTimeout(ms);
         httpClient.setIdleTimeout(ms);
     }
-    
+
     /**
      * @deprecated see {@link WebSocketPolicy#setMaxTextMessageBufferSize(int)}
      */
