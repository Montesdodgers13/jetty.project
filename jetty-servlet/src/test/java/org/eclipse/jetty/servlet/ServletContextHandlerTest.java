//
// ========================================================================
// Copyright (c) 1995-2020 Mort Bay Consulting Pty Ltd and others.
//
// This program and the accompanying materials are made available under
// the terms of the Eclipse Public License 2.0 which is available at
// https://www.eclipse.org/legal/epl-2.0
//
// This Source Code may also be made available under the following
// Secondary Licenses when the conditions for such availability set
// forth in the Eclipse Public License, v. 2.0 are satisfied:
// the Apache License v2.0 which is available at
// https://www.apache.org/licenses/LICENSE-2.0
//
// SPDX-License-Identifier: EPL-2.0 OR Apache-2.0
// ========================================================================
//

package org.eclipse.jetty.servlet;

import java.io.IOException;
import java.io.PrintWriter;
import java.util.ArrayList;
import java.util.Collections;
import java.util.EnumSet;
import java.util.EventListener;
import java.util.List;
import java.util.Objects;
import java.util.Set;
import java.util.concurrent.TimeUnit;
import java.util.concurrent.atomic.AtomicBoolean;
import java.util.concurrent.atomic.AtomicInteger;
import javax.servlet.DispatcherType;
import javax.servlet.Filter;
import javax.servlet.FilterChain;
import javax.servlet.FilterConfig;
import javax.servlet.FilterRegistration;
import javax.servlet.GenericServlet;
import javax.servlet.Servlet;
import javax.servlet.ServletContainerInitializer;
import javax.servlet.ServletContext;
import javax.servlet.ServletContextAttributeEvent;
import javax.servlet.ServletContextAttributeListener;
import javax.servlet.ServletContextEvent;
import javax.servlet.ServletContextListener;
import javax.servlet.ServletException;
import javax.servlet.ServletRegistration;
import javax.servlet.ServletRequest;
import javax.servlet.ServletRequestAttributeEvent;
import javax.servlet.ServletRequestAttributeListener;
import javax.servlet.ServletRequestEvent;
import javax.servlet.ServletRequestListener;
import javax.servlet.ServletResponse;
import javax.servlet.SessionTrackingMode;
import javax.servlet.http.HttpServlet;
import javax.servlet.http.HttpServletRequest;
import javax.servlet.http.HttpServletResponse;
import javax.servlet.http.HttpSession;
import javax.servlet.http.HttpSessionAttributeListener;
import javax.servlet.http.HttpSessionBindingEvent;
import javax.servlet.http.HttpSessionEvent;
import javax.servlet.http.HttpSessionIdListener;
import javax.servlet.http.HttpSessionListener;

import org.eclipse.jetty.logging.StacklessLogging;
import org.eclipse.jetty.security.ConstraintSecurityHandler;
import org.eclipse.jetty.security.RoleInfo;
import org.eclipse.jetty.security.SecurityHandler;
import org.eclipse.jetty.server.LocalConnector;
import org.eclipse.jetty.server.Request;
import org.eclipse.jetty.server.Response;
import org.eclipse.jetty.server.Server;
import org.eclipse.jetty.server.UserIdentity;
import org.eclipse.jetty.server.handler.AbstractHandler;
import org.eclipse.jetty.server.handler.AbstractHandlerContainer;
import org.eclipse.jetty.server.handler.ContextHandler;
import org.eclipse.jetty.server.handler.ContextHandlerCollection;
import org.eclipse.jetty.server.handler.HandlerList;
import org.eclipse.jetty.server.handler.HandlerWrapper;
import org.eclipse.jetty.server.handler.ResourceHandler;
import org.eclipse.jetty.server.session.SessionHandler;
import org.eclipse.jetty.util.DecoratedObjectFactory;
import org.eclipse.jetty.util.Decorator;
import org.eclipse.jetty.util.component.AbstractLifeCycle;
import org.hamcrest.Matchers;
import org.junit.jupiter.api.AfterEach;
import org.junit.jupiter.api.BeforeEach;
import org.junit.jupiter.api.Test;
import org.slf4j.Logger;
import org.slf4j.LoggerFactory;

import static org.hamcrest.MatcherAssert.assertThat;
import static org.hamcrest.Matchers.containsString;
import static org.hamcrest.Matchers.notNullValue;
import static org.hamcrest.Matchers.nullValue;
import static org.junit.jupiter.api.Assertions.assertEquals;
import static org.junit.jupiter.api.Assertions.assertFalse;
import static org.junit.jupiter.api.Assertions.assertNotNull;
import static org.junit.jupiter.api.Assertions.assertNull;
import static org.junit.jupiter.api.Assertions.assertSame;
import static org.junit.jupiter.api.Assertions.assertThrows;
import static org.junit.jupiter.api.Assertions.assertTrue;
import static org.junit.jupiter.api.Assertions.fail;

public class ServletContextHandlerTest
{
    private Server _server;
    private LocalConnector _connector;

    private static final AtomicInteger __testServlets = new AtomicInteger();
    private static int __initIndex = 0;
    private static int __destroyIndex = 0;

    public class StopTestFilter implements Filter
    {
        int _initIndex;
        int _destroyIndex;

        @Override
        public void init(FilterConfig filterConfig) throws ServletException
        {
            _initIndex = __initIndex++;
        }

        @Override
        public void doFilter(ServletRequest request, ServletResponse response, FilterChain chain) throws IOException,
            ServletException
        {
        }

        @Override
        public void destroy()
        {
            _destroyIndex = __destroyIndex++;
        }
    }

    public class StopTestServlet extends GenericServlet
    {
        int _initIndex;
        int _destroyIndex;

        @Override
        public void destroy()
        {
            _destroyIndex = __destroyIndex++;
            super.destroy();
        }

        @Override
        public void init() throws ServletException
        {
            _initIndex = __initIndex++;
            super.init();
        }

        @Override
        public void service(ServletRequest req, ServletResponse res) throws ServletException, IOException
        {
        }
    }

    public class StopTestListener implements ServletContextListener
    {
        int _initIndex;
        int _destroyIndex;

        @Override
        public void contextInitialized(ServletContextEvent sce)
        {
            _initIndex = __initIndex++;
        }

        @Override
        public void contextDestroyed(ServletContextEvent sce)
        {
            _destroyIndex = __destroyIndex++;
        }
    }

    public static class MySCI implements ServletContainerInitializer
    {
        boolean callSessionTimeouts;
        int timeout;
        
        public MySCI(boolean callSessionTimeouts, int timeout)
        {
            this.callSessionTimeouts = callSessionTimeouts;
            this.timeout = timeout;
        }
        
        public MySCI()
        {
            this(false, -1);
        }
        
        @Override
        public void onStartup(Set<Class<?>> c, ServletContext ctx) throws ServletException
        {
            //add a programmatic listener
            if (ctx.getAttribute("MySCI.startup") != null)
                throw new IllegalStateException("MySCI already called");
            ctx.setAttribute("MySCI.startup", Boolean.TRUE);
            ctx.addListener(new MyContextListener(callSessionTimeouts, timeout));

            //test that SCI can call the sessionmodes methods
            try
            {
                ctx.getDefaultSessionTrackingModes();
                ctx.setAttribute("MySCI.defaultSessionTrackingModes", Boolean.TRUE);
            }
            catch (UnsupportedOperationException e)
            {
                ctx.setAttribute("MySCI.defaultSessionTrackingModes", Boolean.FALSE);
            }
            try
            {
                ctx.getEffectiveSessionTrackingModes();
                ctx.setAttribute("MySCI.effectiveSessionTrackingModes", Boolean.TRUE);
            }
            catch (UnsupportedOperationException e)
            {
                ctx.setAttribute("MySCI.effectiveSessionTrackingModes", Boolean.FALSE);
            }
            try
            {
                ctx.setSessionTrackingModes(EnumSet.of(SessionTrackingMode.URL));
                ctx.setAttribute("MySCI.setSessionTrackingModes", Boolean.TRUE);
            }
            catch (UnsupportedOperationException e)
            {
                ctx.setAttribute("MySCI.setSessionTrackingModes", Boolean.FALSE);
            }

            if (callSessionTimeouts)
            {
                try
                {
                    ctx.setAttribute("MYSCI.startSessionTimeout", Integer.valueOf(ctx.getSessionTimeout()));
                    ctx.setSessionTimeout(timeout);
                    ctx.setAttribute("MYSCI.setSessionTimeout", Boolean.TRUE);
                    ctx.setAttribute("MYSCI.getSessionTimeout", Integer.valueOf(ctx.getSessionTimeout()));
                }
                catch (Exception e)
                {
                    ctx.setAttribute("MYSCI.sessionTimeoutFailure", e);
                }
            }
        }
    }

    public static class MySCIStarter extends AbstractLifeCycle implements ServletContextHandler.ServletContainerInitializerCaller
    {
        ServletContainerInitializer _sci = null;
        ContextHandler.Context _ctx;

        MySCIStarter(ContextHandler.Context ctx, ServletContainerInitializer sci)
        {
            _ctx = ctx;
            _sci = sci;
        }

        @Override
        protected void doStart() throws Exception
        {
            super.doStart();
            //call the SCI
            _ctx.setExtendedListenerTypes(true);
            _sci.onStartup(Collections.emptySet(), _ctx);
        }
    }

    public static class MyContextListener implements ServletContextListener
    {
        boolean callSessionTimeouts;
        int timeout;
        
        public MyContextListener(boolean callSessionTimeouts, int timeout)
        {
            this.callSessionTimeouts = callSessionTimeouts;
            this.timeout = timeout;
        }
        
        public MyContextListener()
        {
            this(false, -1);
        }
        
        @Override
        public void contextInitialized(ServletContextEvent sce)
        {
            assertNull(sce.getServletContext().getAttribute("MyContextListener.contextInitialized"));
            sce.getServletContext().setAttribute("MyContextListener.contextInitialized", Boolean.TRUE);
            
            assertNull(sce.getServletContext().getAttribute("MyContextListener.defaultSessionTrackingModes"));
            try
            {
                sce.getServletContext().getDefaultSessionTrackingModes();
                sce.getServletContext().setAttribute("MyContextListener.defaultSessionTrackingModes", Boolean.FALSE);
            }
            catch (UnsupportedOperationException e)
            {
                //Should NOT be able to call getDefaultSessionTrackingModes from programmatic SCL
                sce.getServletContext().setAttribute("MyContextListener.defaultSessionTrackingModes", Boolean.TRUE); 
            }
            
            assertNull(sce.getServletContext().getAttribute("MyContextListener.effectiveSessionTrackingModes"));
            try
            {
                sce.getServletContext().getEffectiveSessionTrackingModes();
                sce.getServletContext().setAttribute("MyContextListener.effectiveSessionTrackingModes", Boolean.FALSE);
            }
            catch (UnsupportedOperationException e)
            {
                //Should NOT be able to call getEffectiveSessionTrackingModes from programmatic SCL
                sce.getServletContext().setAttribute("MyContextListener.effectiveSessionTrackingModes", Boolean.TRUE); 
            }
            
            assertNull(sce.getServletContext().getAttribute("MyContextListener.setSessionTrackingModes"));
            try
            {
                sce.getServletContext().setSessionTrackingModes(EnumSet.of(SessionTrackingMode.URL));
                sce.getServletContext().setAttribute("MyContextListener.setSessionTrackingModes", Boolean.FALSE);
            }
            catch (UnsupportedOperationException e)
            {
                //Should NOT be able to call setSessionTrackingModes from programmatic SCL
                sce.getServletContext().setAttribute("MyContextListener.setSessionTrackingModes", Boolean.TRUE); 
            }
            
            if (callSessionTimeouts)
            {
                try
                {
                    sce.getServletContext().setSessionTimeout(timeout);
                    sce.getServletContext().setAttribute("MyContextListener.setSessionTimeout", Boolean.FALSE);
                }
                catch (UnsupportedOperationException e)
                {
                    //Should NOT be able to call setSessionTimeout from this SCL
                    sce.getServletContext().setAttribute("MyContextListener.setSessionTimeout", Boolean.TRUE); 
                }
                
                try
                {
                    sce.getServletContext().getSessionTimeout();
                    sce.getServletContext().setAttribute("MyContextListener.getSessionTimeout", Boolean.FALSE);
                }
                catch (UnsupportedOperationException e)
                {
                    //Should NOT be able to call getSessionTimeout from this SCL
                    sce.getServletContext().setAttribute("MyContextListener.getSessionTimeout", Boolean.TRUE); 
                }
            }
        }

        @Override
        public void contextDestroyed(ServletContextEvent sce)
        {
            assertNull(sce.getServletContext().getAttribute("MyContextListener.contextDestroyed"));
            sce.getServletContext().setAttribute("MyContextListener.contextDestroyed", Boolean.TRUE);
        }
    }

    public static class MySessionHandler extends SessionHandler
    {
        public void checkSessionListeners(int size)
        {
            assertNotNull(_sessionListeners);
            assertEquals(size, _sessionListeners.size());
        }

        public void checkSessionAttributeListeners(int size)
        {
            assertNotNull(_sessionAttributeListeners);
            assertEquals(size, _sessionAttributeListeners.size());
        }

        public void checkSessionIdListeners(int size)
        {
            assertNotNull(_sessionIdListeners);
            assertEquals(size, _sessionIdListeners.size());
        }
    }

    public static class MyTestSessionListener implements HttpSessionAttributeListener, HttpSessionListener
    {
        @Override
        public void sessionCreated(HttpSessionEvent se)
        {
        }

        @Override
        public void sessionDestroyed(HttpSessionEvent se)
        {
        }

        @Override
        public void attributeAdded(HttpSessionBindingEvent event)
        {
        }

        @Override
        public void attributeRemoved(HttpSessionBindingEvent event)
        {
        }

        @Override
        public void attributeReplaced(HttpSessionBindingEvent event)
        {
        }
    }

    public static class MySCAListener implements ServletContextAttributeListener
    {
        public static int adds = 0;
        public static int removes = 0;
        public static int replaces = 0;

        @Override
        public void attributeAdded(ServletContextAttributeEvent event)
        {
            ++adds;
        }

        @Override
        public void attributeRemoved(ServletContextAttributeEvent event)
        {
            ++removes;
        }

        @Override
        public void attributeReplaced(ServletContextAttributeEvent event)
        {
            ++replaces;
        }
    }

    public static class MyRequestListener implements ServletRequestListener
    {
        public static int destroys = 0;
        public static int inits = 0;

        @Override
        public void requestDestroyed(ServletRequestEvent sre)
        {
            ++destroys;
        }

        @Override
        public void requestInitialized(ServletRequestEvent sre)
        {
            ++inits;
        }
    }

    public static class MyRAListener implements ServletRequestAttributeListener
    {
        public static int adds = 0;
        public static int removes = 0;
        public static int replaces = 0;

        @Override
        public void attributeAdded(ServletRequestAttributeEvent srae)
        {
            ++adds;
        }

        @Override
        public void attributeRemoved(ServletRequestAttributeEvent srae)
        {
            ++removes;
        }

        @Override
        public void attributeReplaced(ServletRequestAttributeEvent srae)
        {
            ++replaces;
        }
    }

    public static class MySListener implements HttpSessionListener
    {
        public static int creates = 0;
        public static int destroys = 0;

        @Override
        public void sessionCreated(HttpSessionEvent se)
        {
            ++creates;
        }

        @Override
        public void sessionDestroyed(HttpSessionEvent se)
        {
            ++destroys;
        }
    }

    public static class MySAListener implements HttpSessionAttributeListener
    {
        public static int adds = 0;
        public static int removes = 0;
        public static int replaces = 0;

        @Override
        public void attributeAdded(HttpSessionBindingEvent event)
        {
            ++adds;
        }

        @Override
        public void attributeRemoved(HttpSessionBindingEvent event)
        {
            ++removes;
        }

        @Override
        public void attributeReplaced(HttpSessionBindingEvent event)
        {
            ++replaces;
        }
    }

    public static class MySIListener implements HttpSessionIdListener
    {
        public static int changes = 0;

        @Override
        public void sessionIdChanged(HttpSessionEvent event, String oldSessionId)
        {
            ++changes;
        }
    }
<<<<<<< HEAD
    
    /**
     * ServletContextListener that is designed to be added programmatically,
     * which should make all of the createListener, createServlet, createFilter
     * methods fail with UnsupportedOperationException
     *
     */
    public class CreatingSCL implements ServletContextListener
    {
        @Override
        public void contextInitialized(ServletContextEvent sce)
        {
            try
            {
                sce.getServletContext().createFilter(MyFilter.class);
                sce.getServletContext().setAttribute("CreatingSCL.filter", Boolean.FALSE);
            }
            catch (UnsupportedOperationException e)
            {
                sce.getServletContext().setAttribute("CreatingSCL.filter", Boolean.TRUE);
            }
            catch (Exception e)
            {
                fail(e);
            }
            
            try
            {
                sce.getServletContext().createServlet(HelloServlet.class);
                sce.getServletContext().setAttribute("CreatingSCL.servlet", Boolean.FALSE);
            }
            catch (UnsupportedOperationException e)
            {
                sce.getServletContext().setAttribute("CreatingSCL.servlet", Boolean.TRUE);
            }
            catch (Exception e)
            {
                fail(e);
            }
            
            try
            {
                sce.getServletContext().createListener(MyContextListener.class);
                sce.getServletContext().setAttribute("CreatingSCL.listener", Boolean.FALSE);
            }
            catch (UnsupportedOperationException e)
            {
                sce.getServletContext().setAttribute("CreatingSCL.listener", Boolean.TRUE);
            }
            catch (Exception e)
            {
                fail(e);
            }
        }
        
        @Override
        public void contextDestroyed(ServletContextEvent sce)
        {      
        }
    }
    
=======

>>>>>>> 3adec35c
    public class InitialListener implements ServletContextListener
    {
        @Override
        public void contextInitialized(ServletContextEvent sce)
        {
            //Add all of the sorts of listeners that are allowed
            try
            {
                MySCAListener mySCAListener = sce.getServletContext().createListener(MySCAListener.class);
                sce.getServletContext().addListener(mySCAListener);

                MyRequestListener myRequestListener = sce.getServletContext().createListener(MyRequestListener.class);
                sce.getServletContext().addListener(myRequestListener);

                MyRAListener myRAListener = sce.getServletContext().createListener(MyRAListener.class);
                sce.getServletContext().addListener(myRAListener);

                MySListener mySListener = sce.getServletContext().createListener(MySListener.class);
                sce.getServletContext().addListener(mySListener);

                MySAListener mySAListener = sce.getServletContext().createListener(MySAListener.class);
                sce.getServletContext().addListener(mySAListener);

                MySIListener mySIListener = sce.getServletContext().createListener(MySIListener.class);
                sce.getServletContext().addListener(mySIListener);
            }
            catch (Exception e)
            {
                fail(e);
            }
            //And also test you can't add a ServletContextListener from a ServletContextListener
            try
            {
                MyContextListener contextListener = sce.getServletContext().createListener(MyContextListener.class);
                sce.getServletContext().addListener(contextListener);
                fail("Adding SCL from an SCL!");
            }
            catch (IllegalArgumentException e)
            {
                //expected
            }
            catch (Exception x)
            {
                fail(x);
            }

            sce.getServletContext().setAttribute("foo", "bar");
        }

        @Override
        public void contextDestroyed(ServletContextEvent sce)
        {

        }
    }

    @BeforeEach
    public void createServer()
    {
        _server = new Server();

        _connector = new LocalConnector(_server);
        _server.addConnector(_connector);
        __testServlets.set(0);
    }

    @AfterEach
    public void destroyServer() throws Exception
    {
        _server.stop();
        _server.join();
    }
    
    @Test
    public void testInitParams() throws Exception
    {
        //Test get/setInitParam with null throws NPE
        ServletContextHandler root = new ServletContextHandler(_server, "/", ServletContextHandler.SESSIONS);
        _server.setHandler(root);
        ListenerHolder initialListener = new ListenerHolder();
        initialListener.setListener(new ServletContextListener()
        {
            public void contextInitialized(ServletContextEvent sce)
            {
                sce.getServletContext().setInitParameter("foo", "bar");
                assertEquals("bar", sce.getServletContext().getInitParameter("foo"));
                assertThrows(NullPointerException.class, 
                    () ->  sce.getServletContext().setInitParameter(null, "bad")
                );
                assertThrows(NullPointerException.class,
                    () -> sce.getServletContext().getInitParameter(null)
                );
            }
        });
        
        root.getServletHandler().addListener(initialListener);
        _server.start();
    }
    
    @Test
    public void testGetSetSessionTimeout() throws Exception
    {
        ContextHandlerCollection contexts = new ContextHandlerCollection();
        _server.setHandler(contexts);

        int startMin = 7;
        Integer timeout = Integer.valueOf(100);
        ServletContextHandler root = new ServletContextHandler(contexts, "/", ServletContextHandler.SESSIONS);
        root.getSessionHandler().setMaxInactiveInterval((int)TimeUnit.MINUTES.toSeconds(startMin));
        root.addBean(new MySCIStarter(root.getServletContext(), new MySCI(true, timeout.intValue())), true);
        _server.start();
        
        //test starting value of setSessionTimeout
        assertEquals(startMin, (Integer)root.getServletContext().getAttribute("MYSCI.startSessionTimeout"));
        //test can set session timeout from ServletContainerInitializer
        assertTrue((Boolean)root.getServletContext().getAttribute("MYSCI.setSessionTimeout"));
        //test can get session timeout from ServletContainerInitializer
        assertEquals(timeout, (Integer)root.getServletContext().getAttribute("MYSCI.getSessionTimeout"));
        assertNull(root.getAttribute("MYSCI.sessionTimeoutFailure"));
        //test can't get session timeout from ContextListener that is not from annotation or web.xml
        assertTrue((Boolean)root.getServletContext().getAttribute("MyContextListener.getSessionTimeout"));
        //test can't set session timeout from ContextListener that is not from annotation or web.xml
        assertTrue((Boolean)root.getServletContext().getAttribute("MyContextListener.setSessionTimeout"));
    }

    @Test
    public void testDestroyOrder() throws Exception
    {
        ContextHandlerCollection contexts = new ContextHandlerCollection();
        _server.setHandler(contexts);

        ServletContextHandler root = new ServletContextHandler(contexts, "/", ServletContextHandler.SESSIONS);
        ListenerHolder listenerHolder = new ListenerHolder();
        StopTestListener stopTestListener = new StopTestListener();
        listenerHolder.setListener(stopTestListener);
        root.getServletHandler().addListener(listenerHolder);
        ServletHolder servletHolder = new ServletHolder();
        StopTestServlet stopTestServlet = new StopTestServlet();
        servletHolder.setServlet(stopTestServlet);
        root.addServlet(servletHolder, "/test");
        FilterHolder filterHolder = new FilterHolder();
        StopTestFilter stopTestFilter = new StopTestFilter();
        filterHolder.setFilter(stopTestFilter);
        root.addFilter(filterHolder, "/*", EnumSet.of(DispatcherType.REQUEST));
        _server.start();
        _server.stop();

        assertEquals(0, stopTestListener._initIndex); //listeners contextInitialized called first
        assertEquals(1, stopTestFilter._initIndex); //filters init
        assertEquals(2, stopTestServlet._initIndex); //servlets init

        assertEquals(0, stopTestFilter._destroyIndex); //filters destroyed first
        assertEquals(1, stopTestServlet._destroyIndex); //servlets destroyed next
        assertEquals(2, stopTestListener._destroyIndex); //listener contextDestroyed last
    }

    @Test
    public void testAddSessionListener() throws Exception
    {
        ContextHandlerCollection contexts = new ContextHandlerCollection();
        _server.setHandler(contexts);

        ServletContextHandler root = new ServletContextHandler(contexts, "/", ServletContextHandler.SESSIONS);

        MySessionHandler sessions = new MySessionHandler();
        root.setSessionHandler(sessions);
        assertNotNull(sessions);

        root.addEventListener(new MyTestSessionListener());
        sessions.checkSessionAttributeListeners(1);
        sessions.checkSessionIdListeners(0);
        sessions.checkSessionListeners(1);
    }

    @Test
    public void testListenerFromSCI() throws Exception
    {
        ContextHandlerCollection contexts = new ContextHandlerCollection();
        _server.setHandler(contexts);

        ServletContextHandler root = new ServletContextHandler(contexts, "/");
        root.addBean(new MySCIStarter(root.getServletContext(), new MySCI()), true);
        _server.start();
        assertTrue((Boolean)root.getServletContext().getAttribute("MySCI.startup"));
        assertTrue((Boolean)root.getServletContext().getAttribute("MySCI.defaultSessionTrackingModes"));
        assertTrue((Boolean)root.getServletContext().getAttribute("MySCI.effectiveSessionTrackingModes"));
        assertTrue((Boolean)root.getServletContext().getAttribute("MySCI.setSessionTrackingModes"));
        assertTrue((Boolean)root.getServletContext().getAttribute("MyContextListener.contextInitialized"));
        assertTrue((Boolean)root.getServletContext().getAttribute("MyContextListener.defaultSessionTrackingModes"));
        assertTrue((Boolean)root.getServletContext().getAttribute("MyContextListener.effectiveSessionTrackingModes"));
        assertTrue((Boolean)root.getServletContext().getAttribute("MyContextListener.setSessionTrackingModes"));
    }

    @Test
    public void testContextInitializationDestruction() throws Exception
    {
        Server server = new Server();
        ContextHandlerCollection contexts = new ContextHandlerCollection();
        server.setHandler(contexts);

        ServletContextHandler root = new ServletContextHandler(contexts, "/");
        class TestServletContextListener implements ServletContextListener
        {
            public int initialized = 0;
            public int destroyed = 0;

            @Override
            public void contextInitialized(ServletContextEvent sce)
            {
                initialized++;
            }

            @Override
            public void contextDestroyed(ServletContextEvent sce)
            {
                destroyed++;
            }
        }

        TestServletContextListener listener = new TestServletContextListener();
        root.addEventListener(listener);
        server.start();
        server.stop();
        assertEquals(1, listener.initialized);
        server.stop();
        assertEquals(1, listener.destroyed);
    }

    @Test
    public void testListenersFromContextListener() throws Exception
    {
        ContextHandlerCollection contexts = new ContextHandlerCollection();
        _server.setHandler(contexts);

        ServletContextHandler root = new ServletContextHandler(contexts, "/", ServletContextHandler.SESSIONS);
        ListenerHolder initialListener = new ListenerHolder();
        initialListener.setListener(new InitialListener());
        root.getServletHandler().addListener(initialListener);
        ServletHolder holder0 = root.addServlet(TestServlet.class, "/test");
        _server.start();

        ListenerHolder[] listenerHolders = root.getServletHandler().getListeners();
        assertNotNull(listenerHolders);
        for (ListenerHolder l : listenerHolders)
        {
            assertTrue(l.isStarted());
            assertNotNull(l.getListener());
            //all listeners except the first should be programmatic
            if (!"org.eclipse.jetty.servlet.ServletContextHandlerTest$InitialListener".equals(l.getClassName()))
            {
                assertFalse(root.isDurableListener(l.getListener()));
                assertTrue(root.isProgrammaticListener(l.getListener()));
            }
        }

<<<<<<< HEAD
        List<String> listenerClassNames = new ArrayList<>();
        for (EventListener l : root.getEventListeners())
=======
        EventListener[] listeners = root.getEventListeners();
        assertNotNull(listeners);
        List<String> listenerClassNames = new ArrayList<>();
        for (EventListener l : listeners)
        {
>>>>>>> 3adec35c
            listenerClassNames.add(l.getClass().getName());
        }

        assertTrue(listenerClassNames.contains("org.eclipse.jetty.servlet.ServletContextHandlerTest$MySCAListener"));
        assertTrue(listenerClassNames.contains("org.eclipse.jetty.servlet.ServletContextHandlerTest$MyRequestListener"));
        assertTrue(listenerClassNames.contains("org.eclipse.jetty.servlet.ServletContextHandlerTest$MyRAListener"));
        assertTrue(listenerClassNames.contains("org.eclipse.jetty.servlet.ServletContextHandlerTest$MySListener"));
        assertTrue(listenerClassNames.contains("org.eclipse.jetty.servlet.ServletContextHandlerTest$MySAListener"));
        assertTrue(listenerClassNames.contains("org.eclipse.jetty.servlet.ServletContextHandlerTest$MySIListener"));

        //test ServletRequestAttributeListener
        String response = _connector.getResponse("GET /test?req=all HTTP/1.0\r\n\r\n");
        assertThat(response, Matchers.containsString("200 OK"));
        assertEquals(1, MyRAListener.adds);
        assertEquals(1, MyRAListener.replaces);
        assertEquals(1, MyRAListener.removes);

        //test HttpSessionAttributeListener
        response = _connector.getResponse("GET /test?session=create HTTP/1.0\r\n\r\n");
        String sessionid = response.substring(response.indexOf("JSESSIONID"), response.indexOf(";"));
        assertThat(response, Matchers.containsString("200 OK"));
        assertEquals(1, MySListener.creates);
        assertEquals(1, MySAListener.adds);
        assertEquals(0, MySAListener.replaces);
        assertEquals(0, MySAListener.removes);
        StringBuffer request = new StringBuffer();
        request.append("GET /test?session=replace HTTP/1.0\n");
        request.append("Host: localhost\n");
        request.append("Cookie: " + sessionid + "\n");
        request.append("\n");
        response = _connector.getResponse(request.toString());
        assertThat(response, Matchers.containsString("200 OK"));
        assertEquals(1, MySListener.creates);
        assertEquals(1, MySAListener.adds);
        assertEquals(1, MySAListener.replaces);
        assertEquals(0, MySAListener.removes);
        request = new StringBuffer();
        request.append("GET /test?session=remove HTTP/1.0\n");
        request.append("Host: localhost\n");
        request.append("Cookie: " + sessionid + "\n");
        request.append("\n");
        response = _connector.getResponse(request.toString());
        assertThat(response, Matchers.containsString("200 OK"));
        assertEquals(1, MySListener.creates);
        assertEquals(1, MySAListener.adds);
        assertEquals(1, MySAListener.replaces);
        assertEquals(1, MySAListener.removes);

        //test HttpSessionIdListener.sessionIdChanged
        request = new StringBuffer();
        request.append("GET /test?session=change HTTP/1.0\n");
        request.append("Host: localhost\n");
        request.append("Cookie: " + sessionid + "\n");
        request.append("\n");
        response = _connector.getResponse(request.toString());
        assertThat(response, Matchers.containsString("200 OK"));
        assertEquals(1, MySIListener.changes);
        sessionid = response.substring(response.indexOf("JSESSIONID"), response.indexOf(";"));

        //test HttpServletListener.sessionDestroyed
        request = new StringBuffer();
        request.append("GET /test?session=delete HTTP/1.0\n");
        request.append("Host: localhost\n");
        request.append("Cookie: " + sessionid + "\n");
        request.append("\n");
        response = _connector.getResponse(request.toString());
        assertThat(response, Matchers.containsString("200 OK"));
        assertEquals(1, MySListener.destroys);

        //test ServletContextAttributeListener
        //attribute was set when context listener registered
        assertEquals(1, MySCAListener.adds);
        response = _connector.getResponse("GET /test?ctx=all HTTP/1.0\r\n\r\n");
        assertThat(response, Matchers.containsString("200 OK"));
        assertEquals(1, MySCAListener.replaces);
        assertEquals(1, MySCAListener.removes);
    }

    @Test
    public void testFindContainer() throws Exception
    {
        ContextHandlerCollection contexts = new ContextHandlerCollection();
        _server.setHandler(contexts);

        ServletContextHandler root = new ServletContextHandler(contexts, "/", ServletContextHandler.SESSIONS);

        SessionHandler session = root.getSessionHandler();
        ServletHandler servlet = root.getServletHandler();
        SecurityHandler security = new ConstraintSecurityHandler();
        root.setSecurityHandler(security);

        _server.start();

        assertEquals(root, AbstractHandlerContainer.findContainerOf(_server, ContextHandler.class, session));
        assertEquals(root, AbstractHandlerContainer.findContainerOf(_server, ContextHandler.class, security));
        assertEquals(root, AbstractHandlerContainer.findContainerOf(_server, ContextHandler.class, servlet));
    }

    @Test
    public void testInitOrder() throws Exception
    {
        ServletContextHandler context = new ServletContextHandler();
        ServletHolder holder0 = context.addServlet(TestServlet.class, "/test0");
        ServletHolder holder1 = context.addServlet(TestServlet.class, "/test1");
        ServletHolder holder2 = context.addServlet(TestServlet.class, "/test2");

        holder1.setInitOrder(1);
        holder2.setInitOrder(2);

        context.setContextPath("/");
        _server.setHandler(context);
        _server.start();

        assertEquals(2, __testServlets.get());

        String response = _connector.getResponse("GET /test1 HTTP/1.0\r\n\r\n");
        assertThat(response, Matchers.containsString("200 OK"));

        assertEquals(2, __testServlets.get());

        response = _connector.getResponse("GET /test2 HTTP/1.0\r\n\r\n");
        assertThat(response, containsString("200 OK"));

        assertEquals(2, __testServlets.get());

        assertThat(holder0.getServletInstance(), nullValue());
        response = _connector.getResponse("GET /test0 HTTP/1.0\r\n\r\n");
        assertThat(response, containsString("200 OK"));
        assertEquals(3, __testServlets.get());
        assertThat(holder0.getServletInstance(), notNullValue(Servlet.class));

        _server.stop();
        assertEquals(0, __testServlets.get());

        holder0.setInitOrder(0);
        _server.start();
        assertEquals(3, __testServlets.get());
        assertThat(holder0.getServletInstance(), notNullValue(Servlet.class));
        _server.stop();
        assertEquals(0, __testServlets.get());
    }

    @Test
    public void testAddServletFromServlet() throws Exception
    {
        //A servlet cannot be added by another servlet
<<<<<<< HEAD
        Logger logger = LoggerFactory.getLogger(ContextHandler.class.getName() + "ROOT");
=======
        Logger logger = Log.getLogger(ContextHandler.class.getName() + "ROOT");
>>>>>>> 3adec35c

        try (StacklessLogging stackless = new StacklessLogging(logger))
        {
            ServletContextHandler context = new ServletContextHandler();
            context.setLogger(logger);
            ServletHolder holder = context.addServlet(ServletAddingServlet.class, "/start");
            context.getServletHandler().setStartWithUnavailable(false);
            holder.setInitOrder(0);
            context.setContextPath("/");
            _server.setHandler(context);
            _server.start();
            fail("Servlet can only be added from SCI or SCL");
        }
        catch (Exception e)
        {
            if (e instanceof ServletException)
            {
                assertTrue(e.getCause() instanceof IllegalStateException);
            }
            else
                fail(e);
        }
    }
    
    @Test
    public void testCreateMethodsFromSCI() throws Exception
    {
        //A filter can be created by an SCI
        ContextHandlerCollection contexts = new ContextHandlerCollection();
        _server.setHandler(contexts);

        ServletContextHandler root = new ServletContextHandler(contexts, "/");
        class FilterCreatingSCI implements ServletContainerInitializer
        {
            @Override
            public void onStartup(Set<Class<?>> c, ServletContext ctx) throws ServletException
            {
                try
                {
                    ctx.createFilter(MyFilter.class);
                }
                catch (Exception e)
                {
                    fail(e);
                }

                try
                {
                    ctx.createServlet(HelloServlet.class);
                }
                catch (Exception e)
                {
                    fail(e);
                }

                try
                {
                    ctx.createListener(MyContextListener.class);
                }
                catch (Exception e)
                {
                    fail(e);
                }
            }
        }
        
        root.addBean(new MySCIStarter(root.getServletContext(), new FilterCreatingSCI()), true);
        _server.start();    
    }
    
    @Test
    public void testCreateMethodsFromSCL() throws Exception
    {
      //A filter can be created by an SCI
        ContextHandlerCollection contexts = new ContextHandlerCollection();
        _server.setHandler(contexts);

        ServletContextHandler root = new ServletContextHandler(contexts, "/");
        class ListenerCreatingSCI implements ServletContainerInitializer
        {
            @Override
            public void onStartup(Set<Class<?>> c, ServletContext ctx) throws ServletException
            {
                ctx.addListener(new CreatingSCL());
            }
        }
        
        root.addBean(new MySCIStarter(root.getServletContext(), new ListenerCreatingSCI()), true);
        _server.start();
        assertTrue((Boolean)root.getServletContext().getAttribute("CreatingSCL.filter"));
        assertTrue((Boolean)root.getServletContext().getAttribute("CreatingSCL.servlet"));
        assertTrue((Boolean)root.getServletContext().getAttribute("CreatingSCL.listener"));
    }

    @Test
    public void testAddFilterFromServlet() throws Exception
    {
        //A filter cannot be added from a servlet
        Logger logger = LoggerFactory.getLogger(ContextHandler.class.getName() + "ROOT");

        try (StacklessLogging stackless = new StacklessLogging(logger))
        {
            ServletContextHandler context = new ServletContextHandler();
            context.setLogger(logger);
            ServletHolder holder = context.addServlet(FilterAddingServlet.class, "/filter");
            context.getServletHandler().setStartWithUnavailable(false);
            holder.setInitOrder(0);
            context.setContextPath("/");
            _server.setHandler(context);
            _server.start();
            fail("Filter can only be added from SCI or SCL");
        }
        catch (Exception e)
        {
            if (e instanceof ServletException)
            {
                assertTrue(e.getCause() instanceof IllegalStateException);
            }
            else
                fail(e);
        }
    }

    @Test
    public void testAddServletByClassFromFilter() throws Exception
    {
        //A servlet cannot be added from a Filter
        Logger logger = LoggerFactory.getLogger(ContextHandler.class.getName() + "ROOT");

        try (StacklessLogging stackless = new StacklessLogging(logger))
        {
            ServletContextHandler context = new ServletContextHandler();
            context.setLogger(logger);
            FilterHolder holder = new FilterHolder(new Filter()
            {
                @Override
                public void init(FilterConfig filterConfig) throws ServletException
                {
                    ServletRegistration rego = filterConfig.getServletContext().addServlet("hello", HelloServlet.class);
                    rego.addMapping("/hello/*");
                }

                @Override
                public void doFilter(ServletRequest request, ServletResponse response, FilterChain chain)
                    throws IOException, ServletException
                {
                }

                @Override
                public void destroy()
                {
                }
            });
            context.addFilter(holder, "/*", EnumSet.of(DispatcherType.REQUEST));
            context.getServletHandler().setStartWithUnavailable(false);
            context.setContextPath("/");
            _server.setHandler(context);
            _server.start();
            fail("Servlet can only be added from SCI or SCL");
        }
        catch (Exception e)
        {
            if (!(e instanceof IllegalStateException))
            {
                if (e instanceof ServletException)
                {
                    assertTrue(e.getCause() instanceof IllegalStateException);
                }
                else
                    fail(e);
            }
        }
    }

    @Test
    public void testAddServletByInstanceFromFilter() throws Exception
    {
        //A servlet cannot be added from a Filter
        Logger logger = LoggerFactory.getLogger(ContextHandler.class.getName() + "ROOT");

        try (StacklessLogging stackless = new StacklessLogging(logger))
        {
            ServletContextHandler context = new ServletContextHandler();
            context.setLogger(logger);
            FilterHolder holder = new FilterHolder(new Filter()
            {
                @Override
                public void init(FilterConfig filterConfig) throws ServletException
                {
                    ServletRegistration rego = filterConfig.getServletContext().addServlet("hello", new HelloServlet());
                    rego.addMapping("/hello/*");
                }

                @Override
                public void doFilter(ServletRequest request, ServletResponse response, FilterChain chain)
                    throws IOException, ServletException
                {
                }

                @Override
                public void destroy()
                {
                }
            });
            context.addFilter(holder, "/*", EnumSet.of(DispatcherType.REQUEST));
            context.getServletHandler().setStartWithUnavailable(false);
            context.setContextPath("/");
            _server.setHandler(context);
            _server.start();
            fail("Servlet can only be added from SCI or SCL");
        }
        catch (Exception e)
        {
            if (!(e instanceof IllegalStateException))
            {
                if (e instanceof ServletException)
                {
                    assertTrue(e.getCause() instanceof IllegalStateException);
                }
                else
                    fail(e);
            }
        }
    }

    @Test
    public void testAddServletByClassNameFromFilter() throws Exception
    {
        //A servlet cannot be added from a Filter
        Logger logger = LoggerFactory.getLogger(ContextHandler.class.getName() + "ROOT");

        try (StacklessLogging stackless = new StacklessLogging(logger))
        {
            ServletContextHandler context = new ServletContextHandler();
            context.setLogger(logger);
            FilterHolder holder = new FilterHolder(new Filter()
            {
                @Override
                public void init(FilterConfig filterConfig) throws ServletException
                {
                    ServletRegistration rego = filterConfig.getServletContext().addServlet("hello", HelloServlet.class.getName());
                    rego.addMapping("/hello/*");
                }

                @Override
                public void doFilter(ServletRequest request, ServletResponse response, FilterChain chain)
                    throws IOException, ServletException
                {
                }

                @Override
                public void destroy()
                {
                }
            });
            context.addFilter(holder, "/*", EnumSet.of(DispatcherType.REQUEST));
            context.getServletHandler().setStartWithUnavailable(false);
            context.setContextPath("/");
            _server.setHandler(context);
            _server.start();
            fail("Servlet can only be added from SCI or SCL");
        }
        catch (Exception e)
        {
            if (!(e instanceof IllegalStateException))
            {
                if (e instanceof ServletException)
                {
                    assertTrue(e.getCause() instanceof IllegalStateException);
                }
                else
                    fail(e);
            }
        }
    }

    @Test
    public void testAddServletFromSCL() throws Exception
    {
        //A servlet can be added from a ServletContextListener
        ServletContextHandler context = new ServletContextHandler();
        context.getServletHandler().setStartWithUnavailable(false);
        context.setContextPath("/");
        context.addEventListener(new ServletContextListener()
        {

            @Override
            public void contextInitialized(ServletContextEvent sce)
            {
                ServletRegistration rego = sce.getServletContext().addServlet("hello", HelloServlet.class);
                rego.addMapping("/hello/*");
            }

            @Override
            public void contextDestroyed(ServletContextEvent sce)
            {
            }
        });
        _server.setHandler(context);
        _server.start();

        StringBuffer request = new StringBuffer();
        request.append("GET /hello HTTP/1.0\n");
        request.append("Host: localhost\n");
        request.append("\n");

        String response = _connector.getResponse(request.toString());
        assertThat("Response", response, containsString("Hello World"));
    }

    @Test
    public void testAddServletFromSCI() throws Exception
    {
        //A servlet can be added from a ServletContainerInitializer
        ContextHandlerCollection contexts = new ContextHandlerCollection();
        _server.setHandler(contexts);

        ServletContextHandler root = new ServletContextHandler(contexts, "/");
        class ServletAddingSCI implements ServletContainerInitializer
        {
            @Override
            public void onStartup(Set<Class<?>> c, ServletContext ctx) throws ServletException
            {
                ServletRegistration rego = ctx.addServlet("hello", HelloServlet.class);
                rego.addMapping("/hello/*");
            }
        }

        root.addBean(new MySCIStarter(root.getServletContext(), new ServletAddingSCI()), true);
        _server.start();

        StringBuffer request = new StringBuffer();
        request.append("GET /hello HTTP/1.0\n");
        request.append("Host: localhost\n");
        request.append("\n");

        String response = _connector.getResponse(request.toString());
        assertThat("Response", response, containsString("Hello World"));
    }

    @Test
    public void testAddJspFile() throws Exception
    {
        ContextHandlerCollection contexts = new ContextHandlerCollection();
        _server.setHandler(contexts);

        ServletContextHandler root = new ServletContextHandler(contexts, "/");
        ServletHolder jspServlet = new ServletHolder();
        jspServlet.setName("jsp");
        jspServlet.setHeldClass(FakeJspServlet.class);
        root.addServlet(jspServlet, "*.jsp");
        class JSPAddingSCI implements ServletContainerInitializer
        {
            @Override
            public void onStartup(Set<Class<?>> c, ServletContext ctx) throws ServletException
            {
                try
                {
                    ServletRegistration rego = ctx.addJspFile("some.jsp", "/path/to/some.jsp");
                    rego.addMapping("/somejsp/*");
                }
                catch (Exception e)
                {
                    fail(e);
                }
            }
        }

        assertThrows(IllegalArgumentException.class, () ->  root.getServletContext().addJspFile(null, "/path/to/some.jsp"));
        assertThrows(IllegalArgumentException.class, () ->  root.getServletContext().addJspFile("", "/path/to/some.jsp"));

        root.addBean(new MySCIStarter(root.getServletContext(), new JSPAddingSCI()), true);
        _server.start();
        ServletHandler.MappedServlet mappedServlet = root.getServletHandler().getMappedServlet("/somejsp/xxx");
        assertNotNull(mappedServlet.getServletHolder());
        assertEquals("some.jsp", mappedServlet.getServletHolder().getName());
    }

    @Test
    public void testAddJspFileWithExistingRegistration() throws Exception
    {
        ContextHandlerCollection contexts = new ContextHandlerCollection();
        _server.setHandler(contexts);

        ServletContextHandler root = new ServletContextHandler(contexts, "/");
        ServletHolder jspServlet = new ServletHolder();
        jspServlet.setName("jsp");
        jspServlet.setHeldClass(FakeJspServlet.class);
        root.addServlet(jspServlet, "*.jsp");
        //add a full registration so that the addJspFile will fail
        ServletHolder barServlet = new ServletHolder();
        barServlet.setName("some.jsp");
        barServlet.setHeldClass(HelloServlet.class);
        root.addServlet(barServlet, "/bar/*");
        class JSPAddingSCI implements ServletContainerInitializer
        {
            @Override
            public void onStartup(Set<Class<?>> c, ServletContext ctx) throws ServletException
            {
                try
                {
                    ServletRegistration rego = ctx.addJspFile("some.jsp", "/path/to/some.jsp");
                    assertNull(rego);
                }
                catch (Exception e)
                {
                    fail(e);
                }
            }
        }

        root.addBean(new MySCIStarter(root.getServletContext(), new JSPAddingSCI()), true);
        _server.start();
    }

    @Test
    public void testAddJspFileWithPartialRegistration() throws Exception
    {
        ContextHandlerCollection contexts = new ContextHandlerCollection();
        _server.setHandler(contexts);

        ServletContextHandler root = new ServletContextHandler(contexts, "/");
        ServletHolder jspServlet = new ServletHolder();
        jspServlet.setName("jsp");
        jspServlet.setHeldClass(FakeJspServlet.class);
        root.addServlet(jspServlet, "*.jsp");
        //add a preliminary registration so that the addJspFile will complete it
        ServletHolder barServlet = new ServletHolder();
        barServlet.setName("some.jsp");
        root.addServlet(barServlet, "/bar/*");
        class JSPAddingSCI implements ServletContainerInitializer
        {
            @Override
            public void onStartup(Set<Class<?>> c, ServletContext ctx) throws ServletException
            {
                try
                {
                    ServletRegistration rego = ctx.addJspFile("some.jsp", "/path/to/some.jsp");
                    assertNotNull(rego);
                }
                catch (Exception e)
                {
                    fail(e);
                }
            }
        }

        root.addBean(new MySCIStarter(root.getServletContext(), new JSPAddingSCI()), true);
        _server.start();
        ServletHandler.MappedServlet mappedServlet = root.getServletHandler().getMappedServlet("/bar/xxx");
        assertNotNull(mappedServlet.getServletHolder());
        assertEquals("some.jsp", mappedServlet.getServletHolder().getName());
    }
    
    @Test
    public void testAddServletAfterStart() throws Exception
    {
        ServletContextHandler context = new ServletContextHandler();
        context.addServlet(TestServlet.class, "/test");
        context.setContextPath("/");
        _server.setHandler(context);
        _server.start();

        StringBuffer request = new StringBuffer();
        request.append("GET /test HTTP/1.0\n");
        request.append("Host: localhost\n");
        request.append("\n");

        String response = _connector.getResponse(request.toString());
        assertThat("Response", response, containsString("Test"));

        context.addServlet(HelloServlet.class, "/hello");

        request = new StringBuffer();
        request.append("GET /hello HTTP/1.0\n");
        request.append("Host: localhost\n");
        request.append("\n");

        response = _connector.getResponse(request.toString());
        assertThat("Response", response, containsString("Hello World"));
    }

    @Test
    public void testServletRegistrationByClass() throws Exception
    {
        ServletContextHandler context = new ServletContextHandler();
        context.setContextPath("/");
        ServletRegistration reg = context.getServletContext().addServlet("test", TestServlet.class);
        reg.addMapping("/test");

        _server.setHandler(context);
        _server.start();

        StringBuffer request = new StringBuffer();
        request.append("GET /test HTTP/1.0\n");
        request.append("Host: localhost\n");
        request.append("\n");

        String response = _connector.getResponse(request.toString());
        assertThat("Response", response, containsString("Test"));
    }

    @Test
    public void testServletRegistrationByClassName() throws Exception
    {
        ServletContextHandler context = new ServletContextHandler();
        context.setContextPath("/");
        ServletRegistration reg = context.getServletContext().addServlet("test", TestServlet.class.getName());
        reg.addMapping("/test");

        _server.setHandler(context);
        _server.start();

        StringBuffer request = new StringBuffer();
        request.append("GET /test HTTP/1.0\n");
        request.append("Host: localhost\n");
        request.append("\n");

        String response = _connector.getResponse(request.toString());
        assertThat("Response", response, containsString("Test"));
    }

    @Test
    public void testPartialServletRegistrationByName() throws Exception
    {
        ServletContextHandler context = new ServletContextHandler();
        context.setContextPath("/");
        ServletHolder partial = new ServletHolder();
        partial.setName("test");
        context.addServlet(partial, "/test");

        //complete partial servlet registration by providing name of the servlet class
        ServletRegistration reg = context.getServletContext().addServlet("test", TestServlet.class.getName());
        assertNotNull(reg);
        assertEquals(TestServlet.class.getName(), partial.getClassName());

        _server.setHandler(context);
        _server.start();

        StringBuffer request = new StringBuffer();
        request.append("GET /test HTTP/1.0\n");
        request.append("Host: localhost\n");
        request.append("\n");

        String response = _connector.getResponse(request.toString());
        assertThat("Response", response, containsString("Test"));
    }

    @Test
    public void testPartialServletRegistrationByClass() throws Exception
    {
        ServletContextHandler context = new ServletContextHandler();
        context.setContextPath("/");
        ServletHolder partial = new ServletHolder();
        partial.setName("test");
        context.addServlet(partial, "/test");

        //complete partial servlet registration by providing the servlet class
        ServletRegistration reg = context.getServletContext().addServlet("test", TestServlet.class);
        assertNotNull(reg);
        assertEquals(TestServlet.class.getName(), partial.getClassName());
        assertSame(TestServlet.class, partial.getHeldClass());

        _server.setHandler(context);
        _server.start();

        StringBuffer request = new StringBuffer();
        request.append("GET /test HTTP/1.0\n");
        request.append("Host: localhost\n");
        request.append("\n");

        String response = _connector.getResponse(request.toString());
        assertThat("Response", response, containsString("Test"));
    }

    @Test
    public void testNullServletRegistration() throws Exception
    {
        ServletContextHandler context = new ServletContextHandler();
        context.setContextPath("/");
        ServletHolder full = new ServletHolder();
        full.setName("test");
        full.setHeldClass(TestServlet.class);
        context.addServlet(full, "/test");

        //Must return null if the servlet has been fully defined previously
        ServletRegistration reg = context.getServletContext().addServlet("test", TestServlet.class);
        assertNull(reg);

        _server.setHandler(context);
        _server.start();

        StringBuffer request = new StringBuffer();
        request.append("GET /test HTTP/1.0\n");
        request.append("Host: localhost\n");
        request.append("\n");

        String response = _connector.getResponse(request.toString());
        assertThat("Response", response, containsString("Test"));
    }

    @Test
    public void testHandlerBeforeServletHandler() throws Exception
    {
        ServletContextHandler context = new ServletContextHandler(ServletContextHandler.SESSIONS);

        HandlerWrapper extra = new HandlerWrapper();

        context.getSessionHandler().insertHandler(extra);

        context.addServlet(TestServlet.class, "/test");
        context.setContextPath("/");
        _server.setHandler(context);
        _server.start();

        StringBuffer request = new StringBuffer();
        request.append("GET /test HTTP/1.0\n");
        request.append("Host: localhost\n");
        request.append("\n");

        String response = _connector.getResponse(request.toString());
        assertThat("Response", response, containsString("Test"));

        assertEquals(extra, context.getSessionHandler().getHandler());
    }

    @Test
    public void testReplaceServletHandlerWithServlet() throws Exception
    {
        ServletContextHandler context = new ServletContextHandler();
        context.addServlet(TestServlet.class, "/test");
        context.setContextPath("/");
        _server.setHandler(context);
        _server.start();

        StringBuffer request = new StringBuffer();
        request.append("GET /test HTTP/1.0\n");
        request.append("Host: localhost\n");
        request.append("\n");

        String response = _connector.getResponse(request.toString());
        assertThat("Response", response, containsString("Test"));

        context.stop();
        ServletHandler srvHnd = new ServletHandler();
        srvHnd.addServletWithMapping(HelloServlet.class, "/hello");
        context.setServletHandler(srvHnd);
        context.start();

        request = new StringBuffer();
        request.append("GET /hello HTTP/1.0\n");
        request.append("Host: localhost\n");
        request.append("\n");

        response = _connector.getResponse(request.toString());
        assertThat("Response", response, containsString("Hello World"));
    }

    @Test
    public void testSetSecurityHandler() throws Exception
    {
        ServletContextHandler context = new ServletContextHandler(ServletContextHandler.SESSIONS | ServletContextHandler.SECURITY);
        assertNotNull(context.getSessionHandler());
        SessionHandler sessionHandler = context.getSessionHandler();
        assertNotNull(context.getSecurityHandler());
        SecurityHandler securityHandler = context.getSecurityHandler();
<<<<<<< HEAD
=======
        assertNotNull(context.getGzipHandler());
        GzipHandler gzipHandler = context.getGzipHandler();
>>>>>>> 3adec35c

        //check the handler linking order
        HandlerWrapper h = (HandlerWrapper)context.getHandler();
        assertSame(h, sessionHandler);

        h = (HandlerWrapper)h.getHandler();
        assertSame(h, securityHandler);

        //replace the security handler
        SecurityHandler myHandler = new SecurityHandler()
        {
            @Override
            protected RoleInfo prepareConstraintInfo(String pathInContext, Request request)
            {
                return null;
            }

            @Override
            protected boolean checkUserDataPermissions(String pathInContext, Request request, Response response,
                                                       RoleInfo constraintInfo) throws IOException
            {
                return false;
            }

            @Override
            protected boolean isAuthMandatory(Request baseRequest, Response baseResponse, Object constraintInfo)
            {
                return false;
            }

            @Override
            protected boolean checkWebResourcePermissions(String pathInContext, Request request, Response response,
                                                          Object constraintInfo, UserIdentity userIdentity)
                throws IOException
            {
                return false;
            }
        };

        //check the linking order
        context.setSecurityHandler(myHandler);
        assertSame(myHandler, context.getSecurityHandler());

        h = (HandlerWrapper)context.getHandler();
        assertSame(h, sessionHandler);

        h = (HandlerWrapper)h.getHandler();
        assertSame(h, myHandler);
    }

    @Test
    public void testReplaceServletHandlerWithoutServlet() throws Exception
    {
        ServletContextHandler context = new ServletContextHandler();
        context.addServlet(TestServlet.class, "/test");
        context.setContextPath("/");
        _server.setHandler(context);
        _server.start();

        StringBuffer request = new StringBuffer();
        request.append("GET /test HTTP/1.0\n");
        request.append("Host: localhost\n");
        request.append("\n");

        String response = _connector.getResponse(request.toString());
        assertThat("Response", response, containsString("Test"));

        context.stop();
        ServletHandler srvHnd = new ServletHandler();
        context.setServletHandler(srvHnd);
        context.start();

        context.addServlet(HelloServlet.class, "/hello");

        request = new StringBuffer();
        request.append("GET /hello HTTP/1.0\n");
        request.append("Host: localhost\n");
        request.append("\n");

        response = _connector.getResponse(request.toString());
        assertThat("Response", response, containsString("Hello World"));
    }

    @Test
    public void testReplaceHandler() throws Exception
    {
        ServletContextHandler servletContextHandler = new ServletContextHandler();
        ServletHolder sh = new ServletHolder(new TestServlet());
        servletContextHandler.addServlet(sh, "/foo");
        final AtomicBoolean contextInit = new AtomicBoolean(false);
        final AtomicBoolean contextDestroy = new AtomicBoolean(false);

        servletContextHandler.addEventListener(new ServletContextListener()
        {

            @Override
            public void contextInitialized(ServletContextEvent sce)
            {
                if (sce.getServletContext() != null)
                    contextInit.set(true);
            }

            @Override
            public void contextDestroyed(ServletContextEvent sce)
            {
                if (sce.getServletContext() != null)
                    contextDestroy.set(true);
            }
        });
        ServletHandler shandler = servletContextHandler.getServletHandler();

        ResourceHandler rh = new ResourceHandler();

        servletContextHandler.insertHandler(rh);
        assertEquals(shandler, servletContextHandler.getServletHandler());
        assertEquals(rh, servletContextHandler.getHandler());
        assertEquals(rh.getHandler(), shandler);
        _server.setHandler(servletContextHandler);
        _server.start();
        assertTrue(contextInit.get());
        _server.stop();
        assertTrue(contextDestroy.get());
    }

    @Test
    public void testFallThrough() throws Exception
    {
        HandlerList list = new HandlerList();
        _server.setHandler(list);

        ServletContextHandler root = new ServletContextHandler(list, "/", ServletContextHandler.SESSIONS);

        ServletHandler servlet = root.getServletHandler();
        servlet.setEnsureDefaultServlet(false);
        servlet.addServletWithMapping(HelloServlet.class, "/hello/*");

        list.addHandler(new AbstractHandler()
        {
            @Override
            public void handle(String target, Request baseRequest, HttpServletRequest request, HttpServletResponse response) throws IOException, ServletException
            {
                response.sendError(404, "Fell Through");
            }
        });

        _server.start();

        String response = _connector.getResponse("GET /hello HTTP/1.0\r\n\r\n");
        assertThat(response, Matchers.containsString("200 OK"));

        response = _connector.getResponse("GET /other HTTP/1.0\r\n\r\n");
        assertThat(response, Matchers.containsString("404 Fell Through"));
    }

    /**
     * Test behavior of new {@link org.eclipse.jetty.util.Decorator}, with
     * new DecoratedObjectFactory class
     *
     * @throws Exception on test failure
     */
    @Test
    public void testUtilDecorator() throws Exception
    {
        ServletContextHandler context = new ServletContextHandler();
        context.getObjectFactory().addDecorator(new DummyUtilDecorator());
        _server.setHandler(context);

        context.addServlet(DecoratedObjectFactoryServlet.class, "/objfactory/*");
        _server.start();

        String response = _connector.getResponse("GET /objfactory/ HTTP/1.0\r\n\r\n");
        assertThat("Response status code", response, containsString("200 OK"));

        String expected = String.format("Attribute[%s] = %s", DecoratedObjectFactory.ATTR, DecoratedObjectFactory.class.getName());
        assertThat("Has context attribute", response, containsString(expected));

        assertThat("Decorators size", response, containsString("Decorators.size = [2]"));

        expected = String.format("decorator[] = %s", DummyUtilDecorator.class.getName());
        assertThat("Specific Legacy Decorator", response, containsString(expected));
    }

    public static class HelloServlet extends HttpServlet
    {
        private static final long serialVersionUID = 1L;

        @Override
        protected void doGet(HttpServletRequest req, HttpServletResponse resp)
            throws ServletException, IOException
        {            
            resp.setStatus(HttpServletResponse.SC_OK);
            PrintWriter writer = resp.getWriter();
            writer.write("Hello World");
        }
    }

    public static class MyFilter implements Filter
    {

        @Override
        public void init(FilterConfig filterConfig) throws ServletException
        {
        }

        @Override
        public void doFilter(ServletRequest request, ServletResponse response, FilterChain chain) throws IOException,
            ServletException
        {
            request.getServletContext().setAttribute("filter", "filter");
            chain.doFilter(request, response);
        }

        @Override
        public void destroy()
        {
        }
    }

    public static class DummyUtilDecorator implements org.eclipse.jetty.util.Decorator
    {
        @Override
        public <T> T decorate(T o)
        {
            return o;
        }

        @Override
        public void destroy(Object o)
        {
        }
    }

    public static class DecoratedObjectFactoryServlet extends HttpServlet
    {
        private static final long serialVersionUID = 1L;

        @Override
        protected void doGet(HttpServletRequest req, HttpServletResponse resp) throws ServletException, IOException
        {
            resp.setContentType("text/plain");
            resp.setStatus(HttpServletResponse.SC_OK);
            PrintWriter out = resp.getWriter();

            Object obj = req.getServletContext().getAttribute(DecoratedObjectFactory.ATTR);
            out.printf("Attribute[%s] = %s%n", DecoratedObjectFactory.ATTR, obj.getClass().getName());

            if (obj instanceof DecoratedObjectFactory)
            {
                out.printf("Object is a DecoratedObjectFactory%n");
                DecoratedObjectFactory objFactory = (DecoratedObjectFactory)obj;
                List<Decorator> decorators = objFactory.getDecorators();
                out.printf("Decorators.size = [%d]%n", decorators.size());
                for (Decorator decorator : decorators)
                {
                    out.printf(" decorator[] = %s%n", decorator.getClass().getName());
                }
            }
            else
            {
                out.printf("Object is NOT a DecoratedObjectFactory%n");
            }
        }
    }
    
    public static class FakeJspServlet extends HttpServlet
    {
        
    }

    public static class ServletAddingServlet extends HttpServlet
    {
        @Override
        protected void doGet(HttpServletRequest req, HttpServletResponse resp) throws ServletException, IOException
        {
            resp.getWriter().write("Start");
            resp.getWriter().close();
        }

        @Override
        public void init() throws ServletException
        {
            ServletRegistration dynamic = getServletContext().addServlet("added", AddedServlet.class);
            dynamic.addMapping("/added/*");
        }
    }

    public static class FilterAddingServlet extends HttpServlet
    {
        @Override
        protected void doGet(HttpServletRequest req, HttpServletResponse resp) throws ServletException, IOException
        {
            resp.getWriter().write("Filter");
            resp.getWriter().close();
        }

        @Override
        public void init() throws ServletException
        {
            FilterRegistration dynamic = getServletContext().addFilter("filter", new MyFilter());
            dynamic.addMappingForUrlPatterns(EnumSet.of(DispatcherType.REQUEST), false, "/*");
        }
    }

    public static class AddedServlet extends HttpServlet
    {
        @Override
        protected void doGet(HttpServletRequest req, HttpServletResponse resp) throws ServletException, IOException
        {
            resp.getWriter().write("Added");
            resp.getWriter().close();
        }
    }

    public static class TestServlet extends HttpServlet
    {
        private static final long serialVersionUID = 1L;

        @Override
        public void destroy()
        {
            super.destroy();
            __testServlets.decrementAndGet();
        }

        @Override
        public void init() throws ServletException
        {
            __testServlets.incrementAndGet();
            super.init();
        }

        @Override
        protected void doGet(HttpServletRequest req, HttpServletResponse resp)
            throws ServletException, IOException
        {
            resp.setStatus(HttpServletResponse.SC_OK);
            PrintWriter writer = resp.getWriter();
            writer.write("Test");

            String action = req.getParameter("session");
            if (!Objects.isNull(action))
            {
                if ("create".equalsIgnoreCase(action))
                {
                    //Make a session
                    HttpSession session = req.getSession(true);
                    session.setAttribute("some", "thing");
                }
                else if ("change".equalsIgnoreCase(action))
                {
                    HttpSession session = req.getSession(true);
                    req.changeSessionId();
                }
                else if ("replace".equalsIgnoreCase(action))
                {
                    HttpSession session = req.getSession(false);
                    session.setAttribute("some", "other");
                }
                else if ("remove".equalsIgnoreCase(action))
                {
                    HttpSession session = req.getSession(false);
                    session.removeAttribute("some");
                }
                else if ("delete".equalsIgnoreCase(action))
                {
                    HttpSession session = req.getSession(false);
                    session.invalidate();
                }
                else
                    resp.setStatus(HttpServletResponse.SC_BAD_REQUEST);

                return;
            }

            action = req.getParameter("req");
            if (!Objects.isNull(action))
            {
                //test all attribute ops
                req.setAttribute("some", "value");
                req.setAttribute("some", "other");
                req.removeAttribute("some");

                return;
            }

            action = req.getParameter("ctx");
            if (!Objects.isNull(action))
            {
                //change and remove context attribute
                req.getServletContext().setAttribute("foo", "foo");
                req.getServletContext().removeAttribute("foo");
            }
        }
    }
}<|MERGE_RESOLUTION|>--- conflicted
+++ resolved
@@ -182,18 +182,18 @@
     {
         boolean callSessionTimeouts;
         int timeout;
-        
+
         public MySCI(boolean callSessionTimeouts, int timeout)
         {
             this.callSessionTimeouts = callSessionTimeouts;
             this.timeout = timeout;
         }
-        
+
         public MySCI()
         {
             this(false, -1);
         }
-        
+
         @Override
         public void onStartup(Set<Class<?>> c, ServletContext ctx) throws ServletException
         {
@@ -274,24 +274,24 @@
     {
         boolean callSessionTimeouts;
         int timeout;
-        
+
         public MyContextListener(boolean callSessionTimeouts, int timeout)
         {
             this.callSessionTimeouts = callSessionTimeouts;
             this.timeout = timeout;
         }
-        
+
         public MyContextListener()
         {
             this(false, -1);
         }
-        
+
         @Override
         public void contextInitialized(ServletContextEvent sce)
         {
             assertNull(sce.getServletContext().getAttribute("MyContextListener.contextInitialized"));
             sce.getServletContext().setAttribute("MyContextListener.contextInitialized", Boolean.TRUE);
-            
+
             assertNull(sce.getServletContext().getAttribute("MyContextListener.defaultSessionTrackingModes"));
             try
             {
@@ -301,9 +301,9 @@
             catch (UnsupportedOperationException e)
             {
                 //Should NOT be able to call getDefaultSessionTrackingModes from programmatic SCL
-                sce.getServletContext().setAttribute("MyContextListener.defaultSessionTrackingModes", Boolean.TRUE); 
-            }
-            
+                sce.getServletContext().setAttribute("MyContextListener.defaultSessionTrackingModes", Boolean.TRUE);
+            }
+
             assertNull(sce.getServletContext().getAttribute("MyContextListener.effectiveSessionTrackingModes"));
             try
             {
@@ -313,9 +313,9 @@
             catch (UnsupportedOperationException e)
             {
                 //Should NOT be able to call getEffectiveSessionTrackingModes from programmatic SCL
-                sce.getServletContext().setAttribute("MyContextListener.effectiveSessionTrackingModes", Boolean.TRUE); 
-            }
-            
+                sce.getServletContext().setAttribute("MyContextListener.effectiveSessionTrackingModes", Boolean.TRUE);
+            }
+
             assertNull(sce.getServletContext().getAttribute("MyContextListener.setSessionTrackingModes"));
             try
             {
@@ -325,9 +325,9 @@
             catch (UnsupportedOperationException e)
             {
                 //Should NOT be able to call setSessionTrackingModes from programmatic SCL
-                sce.getServletContext().setAttribute("MyContextListener.setSessionTrackingModes", Boolean.TRUE); 
-            }
-            
+                sce.getServletContext().setAttribute("MyContextListener.setSessionTrackingModes", Boolean.TRUE);
+            }
+
             if (callSessionTimeouts)
             {
                 try
@@ -338,9 +338,9 @@
                 catch (UnsupportedOperationException e)
                 {
                     //Should NOT be able to call setSessionTimeout from this SCL
-                    sce.getServletContext().setAttribute("MyContextListener.setSessionTimeout", Boolean.TRUE); 
-                }
-                
+                    sce.getServletContext().setAttribute("MyContextListener.setSessionTimeout", Boolean.TRUE);
+                }
+
                 try
                 {
                     sce.getServletContext().getSessionTimeout();
@@ -349,7 +349,7 @@
                 catch (UnsupportedOperationException e)
                 {
                     //Should NOT be able to call getSessionTimeout from this SCL
-                    sce.getServletContext().setAttribute("MyContextListener.getSessionTimeout", Boolean.TRUE); 
+                    sce.getServletContext().setAttribute("MyContextListener.getSessionTimeout", Boolean.TRUE);
                 }
             }
         }
@@ -532,8 +532,7 @@
             ++changes;
         }
     }
-<<<<<<< HEAD
-    
+
     /**
      * ServletContextListener that is designed to be added programmatically,
      * which should make all of the createListener, createServlet, createFilter
@@ -558,7 +557,7 @@
             {
                 fail(e);
             }
-            
+
             try
             {
                 sce.getServletContext().createServlet(HelloServlet.class);
@@ -572,7 +571,7 @@
             {
                 fail(e);
             }
-            
+
             try
             {
                 sce.getServletContext().createListener(MyContextListener.class);
@@ -587,16 +586,13 @@
                 fail(e);
             }
         }
-        
+
         @Override
         public void contextDestroyed(ServletContextEvent sce)
-        {      
-        }
-    }
-    
-=======
-
->>>>>>> 3adec35c
+        {
+        }
+    }
+
     public class InitialListener implements ServletContextListener
     {
         @Override
@@ -669,7 +665,7 @@
         _server.stop();
         _server.join();
     }
-    
+
     @Test
     public void testInitParams() throws Exception
     {
@@ -683,7 +679,7 @@
             {
                 sce.getServletContext().setInitParameter("foo", "bar");
                 assertEquals("bar", sce.getServletContext().getInitParameter("foo"));
-                assertThrows(NullPointerException.class, 
+                assertThrows(NullPointerException.class,
                     () ->  sce.getServletContext().setInitParameter(null, "bad")
                 );
                 assertThrows(NullPointerException.class,
@@ -691,11 +687,11 @@
                 );
             }
         });
-        
+
         root.getServletHandler().addListener(initialListener);
         _server.start();
     }
-    
+
     @Test
     public void testGetSetSessionTimeout() throws Exception
     {
@@ -708,7 +704,7 @@
         root.getSessionHandler().setMaxInactiveInterval((int)TimeUnit.MINUTES.toSeconds(startMin));
         root.addBean(new MySCIStarter(root.getServletContext(), new MySCI(true, timeout.intValue())), true);
         _server.start();
-        
+
         //test starting value of setSessionTimeout
         assertEquals(startMin, (Integer)root.getServletContext().getAttribute("MYSCI.startSessionTimeout"));
         //test can set session timeout from ServletContainerInitializer
@@ -852,16 +848,9 @@
             }
         }
 
-<<<<<<< HEAD
         List<String> listenerClassNames = new ArrayList<>();
         for (EventListener l : root.getEventListeners())
-=======
-        EventListener[] listeners = root.getEventListeners();
-        assertNotNull(listeners);
-        List<String> listenerClassNames = new ArrayList<>();
-        for (EventListener l : listeners)
-        {
->>>>>>> 3adec35c
+        {
             listenerClassNames.add(l.getClass().getName());
         }
 
@@ -1008,11 +997,7 @@
     public void testAddServletFromServlet() throws Exception
     {
         //A servlet cannot be added by another servlet
-<<<<<<< HEAD
         Logger logger = LoggerFactory.getLogger(ContextHandler.class.getName() + "ROOT");
-=======
-        Logger logger = Log.getLogger(ContextHandler.class.getName() + "ROOT");
->>>>>>> 3adec35c
 
         try (StacklessLogging stackless = new StacklessLogging(logger))
         {
@@ -1036,7 +1021,7 @@
                 fail(e);
         }
     }
-    
+
     @Test
     public void testCreateMethodsFromSCI() throws Exception
     {
@@ -1078,11 +1063,11 @@
                 }
             }
         }
-        
+
         root.addBean(new MySCIStarter(root.getServletContext(), new FilterCreatingSCI()), true);
-        _server.start();    
-    }
-    
+        _server.start();
+    }
+
     @Test
     public void testCreateMethodsFromSCL() throws Exception
     {
@@ -1099,7 +1084,7 @@
                 ctx.addListener(new CreatingSCL());
             }
         }
-        
+
         root.addBean(new MySCIStarter(root.getServletContext(), new ListenerCreatingSCI()), true);
         _server.start();
         assertTrue((Boolean)root.getServletContext().getAttribute("CreatingSCL.filter"));
@@ -1466,7 +1451,7 @@
         assertNotNull(mappedServlet.getServletHolder());
         assertEquals("some.jsp", mappedServlet.getServletHolder().getName());
     }
-    
+
     @Test
     public void testAddServletAfterStart() throws Exception
     {
@@ -1679,11 +1664,6 @@
         SessionHandler sessionHandler = context.getSessionHandler();
         assertNotNull(context.getSecurityHandler());
         SecurityHandler securityHandler = context.getSecurityHandler();
-<<<<<<< HEAD
-=======
-        assertNotNull(context.getGzipHandler());
-        GzipHandler gzipHandler = context.getGzipHandler();
->>>>>>> 3adec35c
 
         //check the handler linking order
         HandlerWrapper h = (HandlerWrapper)context.getHandler();
@@ -1873,7 +1853,7 @@
         @Override
         protected void doGet(HttpServletRequest req, HttpServletResponse resp)
             throws ServletException, IOException
-        {            
+        {
             resp.setStatus(HttpServletResponse.SC_OK);
             PrintWriter writer = resp.getWriter();
             writer.write("Hello World");
@@ -1947,10 +1927,10 @@
             }
         }
     }
-    
+
     public static class FakeJspServlet extends HttpServlet
     {
-        
+
     }
 
     public static class ServletAddingServlet extends HttpServlet
