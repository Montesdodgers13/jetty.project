//
//  ========================================================================
//  Copyright (c) 1995-2019 Mort Bay Consulting Pty. Ltd.
//  ------------------------------------------------------------------------
//  All rights reserved. This program and the accompanying materials
//  are made available under the terms of the Eclipse Public License v1.0
//  and Apache License v2.0 which accompanies this distribution.
//
//      The Eclipse Public License is available at
//      http://www.eclipse.org/legal/epl-v10.html
//
//      The Apache License v2.0 is available at
//      http://www.opensource.org/licenses/apache2.0.php
//
//  You may elect to redistribute this code under either of these licenses.
//  ========================================================================
//

package org.eclipse.jetty.security.authentication;

import java.io.IOException;
import javax.servlet.http.HttpServletResponse;

import org.eclipse.jetty.http.HttpFields;
import org.eclipse.jetty.http.HttpHeader;
import org.eclipse.jetty.http.HttpURI;
import org.eclipse.jetty.http.MetaData;
import org.eclipse.jetty.server.AbstractConnector;
import org.eclipse.jetty.server.Authentication;
import org.eclipse.jetty.server.HttpChannel;
import org.eclipse.jetty.server.HttpChannelState;
import org.eclipse.jetty.server.HttpConfiguration;
import org.eclipse.jetty.server.HttpOutput;
import org.eclipse.jetty.server.Request;
import org.eclipse.jetty.server.Response;
import org.eclipse.jetty.server.Server;
import org.junit.jupiter.api.BeforeEach;
import org.junit.jupiter.api.Test;

import static org.hamcrest.MatcherAssert.assertThat;
import static org.hamcrest.Matchers.is;
import static org.junit.jupiter.api.Assertions.assertEquals;

public class SpnegoAuthenticatorTest
{
    private ConfigurableSpnegoAuthenticator _authenticator;

    @BeforeEach
    public void setup()
    {
        _authenticator = new ConfigurableSpnegoAuthenticator();
    }

    @Test
    public void testChallengeSentWithNoAuthorization() throws Exception
    {
        HttpChannel channel = new HttpChannel(new MockConnector(), new HttpConfiguration(), null, null)
        {
            @Override
            public Server getServer()
            {
                return null;
            }

            @Override
            protected HttpOutput newHttpOutput()
            {
                return new HttpOutput(this)
                {
                    @Override
                    public void close() {}

                    @Override
                    public void flush() throws IOException {}
                };
            }
        };
        Request req = channel.getRequest();
        Response res = channel.getResponse();
        MetaData.Request metadata = new MetaData.Request(new HttpFields());
        metadata.setURI(new HttpURI("http://localhost"));
        req.setMetaData(metadata);

        assertThat(channel.getState().handling(), is(HttpChannelState.Action.DISPATCH));
        assertEquals(Authentication.SEND_CONTINUE, _authenticator.validateRequest(req, res, true));
        assertEquals(HttpHeader.NEGOTIATE.asString(), res.getHeader(HttpHeader.WWW_AUTHENTICATE.asString()));
        assertEquals(HttpServletResponse.SC_UNAUTHORIZED, res.getStatus());
    }

    @Test
    public void testChallengeSentWithUnhandledAuthorization() throws Exception
    {
        HttpChannel channel = new HttpChannel(new MockConnector(), new HttpConfiguration(), null, null)
        {
            @Override
            public Server getServer()
            {
                return null;
            }

            @Override
            protected HttpOutput newHttpOutput()
            {
                return new HttpOutput(this)
                {
                    @Override
                    public void close() {}

                    @Override
                    public void flush() throws IOException {}
                };
            }
        };
        Request req = channel.getRequest();
        Response res = channel.getResponse();
        HttpFields http_fields = new HttpFields();
        // Create a bogus Authorization header. We don't care about the actual credentials.
        http_fields.add(HttpHeader.AUTHORIZATION, "Basic asdf");
        MetaData.Request metadata = new MetaData.Request(http_fields);
        metadata.setURI(new HttpURI("http://localhost"));
        req.setMetaData(metadata);

        assertThat(channel.getState().handling(), is(HttpChannelState.Action.DISPATCH));
        assertEquals(Authentication.SEND_CONTINUE, _authenticator.validateRequest(req, res, true));
        assertEquals(HttpHeader.NEGOTIATE.asString(), res.getHeader(HttpHeader.WWW_AUTHENTICATE.asString()));
        assertEquals(HttpServletResponse.SC_UNAUTHORIZED, res.getStatus());
    }
<<<<<<< HEAD
=======

    @Test
    public void testCaseInsensitiveHeaderParsing()
    {
        assertFalse(_authenticator.isAuthSchemeNegotiate(null));
        assertFalse(_authenticator.isAuthSchemeNegotiate(""));
        assertFalse(_authenticator.isAuthSchemeNegotiate("Basic"));
        assertFalse(_authenticator.isAuthSchemeNegotiate("basic"));
        assertFalse(_authenticator.isAuthSchemeNegotiate("Digest"));
        assertFalse(_authenticator.isAuthSchemeNegotiate("LotsandLotsandLots of nonsense"));
        assertFalse(_authenticator.isAuthSchemeNegotiate("Negotiat asdfasdf"));
        assertFalse(_authenticator.isAuthSchemeNegotiate("Negotiated"));
        assertFalse(_authenticator.isAuthSchemeNegotiate("Negotiate-and-more"));

        assertTrue(_authenticator.isAuthSchemeNegotiate("Negotiate"));
        assertTrue(_authenticator.isAuthSchemeNegotiate("negotiate"));
        assertTrue(_authenticator.isAuthSchemeNegotiate("negOtiAte"));
    }

    @Test
    public void testExtractAuthScheme()
    {
        assertEquals("", _authenticator.getAuthSchemeFromHeader(null));
        assertEquals("", _authenticator.getAuthSchemeFromHeader(""));
        assertEquals("", _authenticator.getAuthSchemeFromHeader("   "));
        assertEquals("Basic", _authenticator.getAuthSchemeFromHeader(" Basic asdfasdf"));
        assertEquals("Basicasdf", _authenticator.getAuthSchemeFromHeader("Basicasdf asdfasdf"));
        assertEquals("basic", _authenticator.getAuthSchemeFromHeader(" basic asdfasdf "));
        assertEquals("Negotiate", _authenticator.getAuthSchemeFromHeader("Negotiate asdfasdf"));
        assertEquals("negotiate", _authenticator.getAuthSchemeFromHeader("negotiate asdfasdf"));
        assertEquals("negotiate", _authenticator.getAuthSchemeFromHeader(" negotiate  asdfasdf"));
        assertEquals("negotiated", _authenticator.getAuthSchemeFromHeader(" negotiated  asdfasdf"));
    }

    class MockConnector extends AbstractConnector
    {
        public MockConnector()
        {
            super(new Server() , null, null, null, 0);
        }

        @Override
        protected void accept(int acceptorID) throws IOException, InterruptedException
        {
        }

        @Override
        public Object getTransport()
        {
            return null;
        }

        @Override
        public String dumpSelf()
        {
            return null;
        }
    }
>>>>>>> 83463c2a
}<|MERGE_RESOLUTION|>--- conflicted
+++ resolved
@@ -125,40 +125,6 @@
         assertEquals(HttpHeader.NEGOTIATE.asString(), res.getHeader(HttpHeader.WWW_AUTHENTICATE.asString()));
         assertEquals(HttpServletResponse.SC_UNAUTHORIZED, res.getStatus());
     }
-<<<<<<< HEAD
-=======
-
-    @Test
-    public void testCaseInsensitiveHeaderParsing()
-    {
-        assertFalse(_authenticator.isAuthSchemeNegotiate(null));
-        assertFalse(_authenticator.isAuthSchemeNegotiate(""));
-        assertFalse(_authenticator.isAuthSchemeNegotiate("Basic"));
-        assertFalse(_authenticator.isAuthSchemeNegotiate("basic"));
-        assertFalse(_authenticator.isAuthSchemeNegotiate("Digest"));
-        assertFalse(_authenticator.isAuthSchemeNegotiate("LotsandLotsandLots of nonsense"));
-        assertFalse(_authenticator.isAuthSchemeNegotiate("Negotiat asdfasdf"));
-        assertFalse(_authenticator.isAuthSchemeNegotiate("Negotiated"));
-        assertFalse(_authenticator.isAuthSchemeNegotiate("Negotiate-and-more"));
-
-        assertTrue(_authenticator.isAuthSchemeNegotiate("Negotiate"));
-        assertTrue(_authenticator.isAuthSchemeNegotiate("negotiate"));
-        assertTrue(_authenticator.isAuthSchemeNegotiate("negOtiAte"));
-    }
-
-    @Test
-    public void testExtractAuthScheme()
-    {
-        assertEquals("", _authenticator.getAuthSchemeFromHeader(null));
-        assertEquals("", _authenticator.getAuthSchemeFromHeader(""));
-        assertEquals("", _authenticator.getAuthSchemeFromHeader("   "));
-        assertEquals("Basic", _authenticator.getAuthSchemeFromHeader(" Basic asdfasdf"));
-        assertEquals("Basicasdf", _authenticator.getAuthSchemeFromHeader("Basicasdf asdfasdf"));
-        assertEquals("basic", _authenticator.getAuthSchemeFromHeader(" basic asdfasdf "));
-        assertEquals("Negotiate", _authenticator.getAuthSchemeFromHeader("Negotiate asdfasdf"));
-        assertEquals("negotiate", _authenticator.getAuthSchemeFromHeader("negotiate asdfasdf"));
-        assertEquals("negotiate", _authenticator.getAuthSchemeFromHeader(" negotiate  asdfasdf"));
-        assertEquals("negotiated", _authenticator.getAuthSchemeFromHeader(" negotiated  asdfasdf"));
     }
 
     class MockConnector extends AbstractConnector
@@ -184,6 +150,4 @@
         {
             return null;
         }
-    }
->>>>>>> 83463c2a
 }