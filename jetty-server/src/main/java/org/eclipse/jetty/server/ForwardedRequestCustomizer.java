--- conflicted
+++ resolved
@@ -458,7 +458,6 @@
     public void customize(Connector connector, HttpConfiguration config, Request request)
     {
         HttpFields httpFields = request.getHttpFields();
-        boolean wasSecure = request.isSecure();
 
         // Do a single pass through the header fields as it is a more efficient single iteration.
         Forwarded forwarded = new Forwarded(request, config);
@@ -480,111 +479,85 @@
             }
         }
 
-<<<<<<< HEAD
         if (match)
         {
+            String proto = "http";
+
             HttpURI.Mutable builder = HttpURI.build(request.getHttpURI());
+            boolean httpUriChanged = false;
+
+            // Is secure status configured from headers?
+            if (forwarded.isSecure())
+            {
+                // set default to https
+                proto = config.getSecureScheme();
+            }
+
+            // Set Scheme from configured protocol
             if (forwarded._proto != null)
             {
-                builder.scheme(forwarded._proto);
-                if (forwarded._proto.equalsIgnoreCase(config.getSecureScheme()))
-                    request.setSecure(true);
-            }
-
-            if (forwarded._server != null && forwarded._host instanceof PortSetHostPort)
-            {
-                request.setHttpFields(HttpFields.build(httpFields,
-                    new HostPortHttpField(forwarded._server, forwarded._host.getPort())));
-                builder.host(forwarded._server).port(forwarded._host.getPort());
-            }
-            else if (forwarded._host != null)
-            {
-                request.setHttpFields(HttpFields.build(httpFields, new HostPortHttpField(forwarded._host)));
-                builder.host(forwarded._host.getHost()).port(forwarded._host.getPort());
-            }
-            else if (forwarded._server != null)
-            {
-                request.setHttpFields(HttpFields.build(httpFields, new HostPortHttpField(forwarded._server)));
-                builder.host(forwarded._server).port(0);
-            }
-
-            if (forwarded._for != null)
-            {
-                int port = forwarded._for.getPort() > 0 ? forwarded._for.getPort() : request.getRemotePort();
-                request.setRemoteAddr(InetSocketAddress.createUnresolved(forwarded._for.getHost(), port));
-            }
-
-            if (request.isSecure() && !wasSecure)
-                builder.scheme(HttpScheme.HTTPS);
-            request.setHttpURI(builder);
-=======
-        String proto = "http";
-
-        // Is secure status configured from headers?
-        if (forwarded.isSecure())
-        {
-            // set default to https
-            proto = config.getSecureScheme();
-        }
-
-        // Set Scheme from configured protocol
-        if (forwarded._proto != null)
-        {
-            proto = forwarded._proto;
-            request.setScheme(proto);
-        }
-
-        // Set authority
-        String host = null;
-        int port = -1;
-
-        // Use authority from headers, if configured.
-        if (forwarded._authority != null)
-        {
-            host = forwarded._authority._host;
-            port = forwarded._authority._port;
-        }
-
-        // Fall back to request metadata if needed.
-        HttpURI requestURI = request.getMetaData().getURI();
-        if (host == null)
-        {
-            host = requestURI.getHost();
-        }
-        if (port == MutableHostPort.UNSET) // is unset by headers
-        {
-            port = requestURI.getPort();
-        }
-        if (port == MutableHostPort.IMPLIED) // is implied
-        {
-            // get Implied port (from protocol / scheme) and HttpConfiguration
-            int defaultPort = 80;
-            port = proto.equalsIgnoreCase(config.getSecureScheme()) ? getSecurePort(config) : defaultPort;
-        }
-
-        // Update authority if different from metadata
-        if (!host.equalsIgnoreCase(requestURI.getHost()) ||
-            port != requestURI.getPort())
-        {
-            httpFields.put(new HostPortHttpField(host, port));
-            request.setAuthority(host, port);
-        }
-
-        // Set secure status
-        if (forwarded.isSecure() ||
-            proto.equalsIgnoreCase(config.getSecureScheme()) ||
-            port == getSecurePort(config))
-        {
-            request.setSecure(true);
-            request.setScheme(proto);
-        }
-
-        // Set Remote Address
-        if (forwarded.hasFor())
-        {
-            int forPort = forwarded._for._port > 0 ? forwarded._for._port : request.getRemotePort();
-            request.setRemoteAddr(InetSocketAddress.createUnresolved(forwarded._for._host, forPort));
->>>>>>> 8fe32ce2
+                proto = forwarded._proto;
+                builder.scheme(proto);
+                httpUriChanged = true;
+            }
+
+            // Set authority
+            String host = null;
+            int port = -1;
+
+            // Use authority from headers, if configured.
+            if (forwarded._authority != null)
+            {
+                host = forwarded._authority._host;
+                port = forwarded._authority._port;
+            }
+
+            // Fall back to request metadata if needed.
+            if (host == null)
+            {
+                host = builder.getHost();
+            }
+            if (port == MutableHostPort.UNSET) // is unset by headers
+            {
+                port = builder.getPort();
+            }
+            if (port == MutableHostPort.IMPLIED) // is implied
+            {
+                // get Implied port (from protocol / scheme) and HttpConfiguration
+                int defaultPort = 80;
+                port = proto.equalsIgnoreCase(config.getSecureScheme()) ? getSecurePort(config) : defaultPort;
+            }
+
+            // Update authority if different from metadata
+            if (!host.equalsIgnoreCase(builder.getHost()) ||
+                port != builder.getPort())
+            {
+                request.setHttpFields(HttpFields.build(httpFields, new HostPortHttpField(host, port)));
+                builder.authority(host, port);
+                httpUriChanged = true;
+            }
+
+            // Set secure status
+            if (forwarded.isSecure() ||
+                proto.equalsIgnoreCase(config.getSecureScheme()) ||
+                port == getSecurePort(config))
+            {
+                request.setSecure(true);
+                builder.scheme(proto);
+                httpUriChanged = true;
+            }
+
+            // Set Remote Address
+            if (forwarded.hasFor())
+            {
+                int forPort = forwarded._for._port > 0 ? forwarded._for._port : request.getRemotePort();
+                request.setRemoteAddr(InetSocketAddress.createUnresolved(forwarded._for._host, forPort));
+            }
+
+            if (httpUriChanged)
+            {
+                request.setHttpURI(builder);
+            }
         }
     }
 
@@ -839,13 +812,9 @@
         {
             _request.setAttribute("javax.servlet.request.cipher_suite", field.getValue());
             if (isSslIsSecure())
-<<<<<<< HEAD
-                _request.setSecure(true);
-=======
             {
                 _secure = true;
             }
->>>>>>> 8fe32ce2
         }
 
         @SuppressWarnings("unused")
@@ -853,13 +822,9 @@
         {
             _request.setAttribute("javax.servlet.request.ssl_session_id", field.getValue());
             if (isSslIsSecure())
-<<<<<<< HEAD
-                _request.setSecure(true);
-=======
             {
                 _secure = true;
             }
->>>>>>> 8fe32ce2
         }
 
         @SuppressWarnings("unused")
@@ -952,8 +917,6 @@
                     case "proto":
                         updateProto(value, Source.FORWARDED);
                         break;
-                    default:
-                        break;
                 }
             }
         }
