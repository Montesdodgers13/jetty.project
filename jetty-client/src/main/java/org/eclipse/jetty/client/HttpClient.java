//
// ========================================================================
// Copyright (c) 1995-2020 Mort Bay Consulting Pty Ltd and others.
//
// This program and the accompanying materials are made available under
// the terms of the Eclipse Public License 2.0 which is available at
// https://www.eclipse.org/legal/epl-2.0
//
// This Source Code may also be made available under the following
// Secondary Licenses when the conditions for such availability set
// forth in the Eclipse Public License, v. 2.0 are satisfied:
// the Apache License v2.0 which is available at
// https://www.apache.org/licenses/LICENSE-2.0
//
// SPDX-License-Identifier: EPL-2.0 OR Apache-2.0
// ========================================================================
//

package org.eclipse.jetty.client;

import java.io.IOException;
import java.net.CookieManager;
import java.net.CookiePolicy;
import java.net.CookieStore;
import java.net.InetSocketAddress;
import java.net.Socket;
import java.net.SocketAddress;
import java.net.URI;
import java.nio.channels.SelectionKey;
import java.nio.channels.SocketChannel;
import java.time.Duration;
import java.util.ArrayList;
import java.util.Collection;
import java.util.HashSet;
import java.util.Iterator;
import java.util.List;
import java.util.Locale;
import java.util.Map;
import java.util.Objects;
import java.util.Set;
import java.util.concurrent.ConcurrentHashMap;
import java.util.concurrent.ConcurrentMap;
import java.util.concurrent.ExecutionException;
import java.util.concurrent.Executor;
import java.util.concurrent.TimeUnit;
import java.util.concurrent.TimeoutException;

import org.eclipse.jetty.client.api.AuthenticationStore;
import org.eclipse.jetty.client.api.Connection;
import org.eclipse.jetty.client.api.ContentResponse;
import org.eclipse.jetty.client.api.Destination;
import org.eclipse.jetty.client.api.Request;
import org.eclipse.jetty.client.api.Response;
import org.eclipse.jetty.client.http.HttpClientTransportOverHTTP;
import org.eclipse.jetty.client.util.FormRequestContent;
import org.eclipse.jetty.http.HttpCompliance;
import org.eclipse.jetty.http.HttpField;
import org.eclipse.jetty.http.HttpHeader;
import org.eclipse.jetty.http.HttpMethod;
import org.eclipse.jetty.http.HttpParser;
import org.eclipse.jetty.http.HttpScheme;
import org.eclipse.jetty.io.ByteBufferPool;
import org.eclipse.jetty.io.ClientConnectionFactory;
import org.eclipse.jetty.io.ClientConnector;
import org.eclipse.jetty.io.MappedByteBufferPool;
import org.eclipse.jetty.io.ssl.SslClientConnectionFactory;
import org.eclipse.jetty.util.Fields;
import org.eclipse.jetty.util.Jetty;
import org.eclipse.jetty.util.ProcessorUtils;
import org.eclipse.jetty.util.Promise;
import org.eclipse.jetty.util.SocketAddressResolver;
import org.eclipse.jetty.util.annotation.ManagedAttribute;
import org.eclipse.jetty.util.annotation.ManagedObject;
import org.eclipse.jetty.util.component.ContainerLifeCycle;
import org.eclipse.jetty.util.component.DumpableCollection;
import org.eclipse.jetty.util.ssl.SslContextFactory;
import org.eclipse.jetty.util.thread.QueuedThreadPool;
import org.eclipse.jetty.util.thread.ScheduledExecutorScheduler;
import org.eclipse.jetty.util.thread.Scheduler;
import org.eclipse.jetty.util.thread.ThreadPool;
import org.slf4j.Logger;
import org.slf4j.LoggerFactory;

/**
 * <p>HttpClient provides an efficient, asynchronous, non-blocking implementation
 * to perform HTTP requests to a server through a simple API that offers also blocking semantic.</p>
 * <p>HttpClient provides easy-to-use methods such as {@link #GET(String)} that allow to perform HTTP
 * requests in a one-liner, but also gives the ability to fine tune the configuration of requests via
 * {@link HttpClient#newRequest(URI)}.</p>
 * <p>HttpClient acts as a central configuration point for network parameters (such as idle timeouts)
 * and HTTP parameters (such as whether to follow redirects).</p>
 * <p>HttpClient transparently pools connections to servers, but allows direct control of connections
 * for cases where this is needed.</p>
 * <p>HttpClient also acts as a central configuration point for cookies, via {@link #getCookieStore()}.</p>
 * <p>Typical usage:</p>
 * <pre>
 * HttpClient httpClient = new HttpClient();
 * httpClient.start();
 *
 * // One liner:
 * httpClient.GET("http://localhost:8080/").getStatus();
 *
 * // Building a request with a timeout
 * ContentResponse response = httpClient.newRequest("http://localhost:8080")
 *         .timeout(5, TimeUnit.SECONDS)
 *         .send();
 * int status = response.status();
 *
 * // Asynchronously
 * httpClient.newRequest("http://localhost:8080").send(new Response.CompleteListener()
 * {
 *     &#64;Override
 *     public void onComplete(Result result)
 *     {
 *         ...
 *     }
 * });
 * </pre>
 */
@ManagedObject("The HTTP client")
public class HttpClient extends ContainerLifeCycle
{
    public static final String USER_AGENT = "Jetty/" + Jetty.VERSION;
    private static final Logger LOG = LoggerFactory.getLogger(HttpClient.class);

    private final ConcurrentMap<Origin, HttpDestination> destinations = new ConcurrentHashMap<>();
    private final ProtocolHandlers handlers = new ProtocolHandlers();
    private final List<Request.Listener> requestListeners = new ArrayList<>();
    private final Set<ContentDecoder.Factory> decoderFactories = new ContentDecoderFactorySet();
    private final ProxyConfiguration proxyConfig = new ProxyConfiguration();
    private final HttpClientTransport transport;
    private final ClientConnector connector;
    private AuthenticationStore authenticationStore = new HttpAuthenticationStore();
    private CookieManager cookieManager;
    private CookieStore cookieStore;
    private SocketAddressResolver resolver;
    private HttpField agentField = new HttpField(HttpHeader.USER_AGENT, USER_AGENT);
    private boolean followRedirects = true;
    private int maxConnectionsPerDestination = 64;
    private int maxRequestsQueuedPerDestination = 1024;
    private int requestBufferSize = 4096;
    private int responseBufferSize = 16384;
    private int maxRedirects = 8;
    private long addressResolutionTimeout = 15000;
    private boolean tcpNoDelay = true;
    private boolean strictEventOrdering = false;
    private HttpField encodingField;
    private boolean removeIdleDestinations = false;
    private String name = getClass().getSimpleName() + "@" + Integer.toHexString(hashCode());
    private HttpCompliance httpCompliance = HttpCompliance.RFC7230;
    private String defaultRequestContentType = "application/octet-stream";
    private boolean useInputDirectByteBuffers = true;
    private boolean useOutputDirectByteBuffers = true;

    /**
     * Creates a HttpClient instance that can perform HTTP/1.1 requests to non-TLS and TLS destinations.
     */
    public HttpClient()
    {
        this(new HttpClientTransportOverHTTP());
    }

    public HttpClient(HttpClientTransport transport)
    {
        this.transport = Objects.requireNonNull(transport);
        addBean(transport);
        this.connector = ((AbstractHttpClientTransport)transport).getBean(ClientConnector.class);
        addBean(handlers);
        addBean(decoderFactories);
    }

    @Override
    public void dump(Appendable out, String indent) throws IOException
    {
        dumpObjects(out, indent, new DumpableCollection("requestListeners", requestListeners));
    }

    public HttpClientTransport getTransport()
    {
        return transport;
    }

    /**
     * @return the {@link SslContextFactory} that manages TLS encryption
     */
    public SslContextFactory.Client getSslContextFactory()
    {
        return connector.getSslContextFactory();
    }

    @Override
    protected void doStart() throws Exception
    {
        Executor executor = getExecutor();
        if (executor == null)
        {
            QueuedThreadPool threadPool = new QueuedThreadPool();
            threadPool.setName(name);
            setExecutor(threadPool);
        }
        ByteBufferPool byteBufferPool = getByteBufferPool();
        if (byteBufferPool == null)
            setByteBufferPool(new MappedByteBufferPool(2048,
                executor instanceof ThreadPool.SizedThreadPool
                    ? ((ThreadPool.SizedThreadPool)executor).getMaxThreads() / 2
                    : ProcessorUtils.availableProcessors() * 2));
        Scheduler scheduler = getScheduler();
        if (scheduler == null)
            setScheduler(new ScheduledExecutorScheduler(name + "-scheduler", false));

        if (resolver == null)
            setSocketAddressResolver(new SocketAddressResolver.Async(getExecutor(), getScheduler(), getAddressResolutionTimeout()));

        handlers.put(new ContinueProtocolHandler());
        handlers.put(new RedirectProtocolHandler(this));
        handlers.put(new WWWAuthenticationProtocolHandler(this));
        handlers.put(new ProxyAuthenticationProtocolHandler(this));
        handlers.put(new UpgradeProtocolHandler());

        decoderFactories.add(new GZIPContentDecoder.Factory(byteBufferPool));

        cookieManager = newCookieManager();
        cookieStore = cookieManager.getCookieStore();

        transport.setHttpClient(this);
        super.doStart();
    }

    private CookieManager newCookieManager()
    {
        return new CookieManager(getCookieStore(), CookiePolicy.ACCEPT_ALL);
    }

    @Override
    protected void doStop() throws Exception
    {
        decoderFactories.clear();
        handlers.clear();

        for (HttpDestination destination : destinations.values())
        {
            destination.close();
        }
        destinations.clear();

        requestListeners.clear();
        authenticationStore.clearAuthentications();
        authenticationStore.clearAuthenticationResults();

        super.doStop();
    }

    /**
     * Returns a <em>non</em> thread-safe list of {@link org.eclipse.jetty.client.api.Request.Listener}s that can be modified before
     * performing requests.
     *
     * @return a list of {@link org.eclipse.jetty.client.api.Request.Listener} that can be used to add and remove listeners
     */
    public List<Request.Listener> getRequestListeners()
    {
        return requestListeners;
    }

    /**
     * @return the cookie store associated with this instance
     */
    public CookieStore getCookieStore()
    {
        return cookieStore;
    }

    /**
     * @param cookieStore the cookie store associated with this instance
     */
    public void setCookieStore(CookieStore cookieStore)
    {
        if (isStarted())
            throw new IllegalStateException();
        this.cookieStore = Objects.requireNonNull(cookieStore);
        this.cookieManager = newCookieManager();
    }

    /**
     * Keep this method package-private because its interface is so ugly
     * that we really don't want to expose it more than strictly needed.
     *
     * @return the cookie manager
     */
    CookieManager getCookieManager()
    {
        return cookieManager;
    }

    /**
     * @return the authentication store associated with this instance
     */
    public AuthenticationStore getAuthenticationStore()
    {
        return authenticationStore;
    }

    /**
     * @param authenticationStore the authentication store associated with this instance
     */
    public void setAuthenticationStore(AuthenticationStore authenticationStore)
    {
        if (isStarted())
            throw new IllegalStateException();
        this.authenticationStore = authenticationStore;
    }

    /**
     * Returns a <em>non</em> thread-safe set of {@link ContentDecoder.Factory}s that can be modified before
     * performing requests.
     *
     * @return a set of {@link ContentDecoder.Factory} that can be used to add and remove content decoder factories
     */
    public Set<ContentDecoder.Factory> getContentDecoderFactories()
    {
        return decoderFactories;
    }

    // @checkstyle-disable-check : MethodNameCheck

    /**
     * Performs a GET request to the specified URI.
     *
     * @param uri the URI to GET
     * @return the {@link ContentResponse} for the request
     * @throws InterruptedException if send threading has been interrupted
     * @throws ExecutionException the execution failed
     * @throws TimeoutException the send timed out
     * @see #GET(URI)
     */
    public ContentResponse GET(String uri) throws InterruptedException, ExecutionException, TimeoutException
    {
        return GET(URI.create(uri));
    }

    /**
     * Performs a GET request to the specified URI.
     *
     * @param uri the URI to GET
     * @return the {@link ContentResponse} for the request
     * @throws InterruptedException if send threading has been interrupted
     * @throws ExecutionException the execution failed
     * @throws TimeoutException the send timed out
     * @see #newRequest(URI)
     */
    public ContentResponse GET(URI uri) throws InterruptedException, ExecutionException, TimeoutException
    {
        return newRequest(uri).send();
    }

    /**
     * Performs a POST request to the specified URI with the given form parameters.
     *
     * @param uri the URI to POST
     * @param fields the fields composing the form name/value pairs
     * @return the {@link ContentResponse} for the request
     * @throws InterruptedException if send threading has been interrupted
     * @throws ExecutionException the execution failed
     * @throws TimeoutException the send timed out
     */
    public ContentResponse FORM(String uri, Fields fields) throws InterruptedException, ExecutionException, TimeoutException
    {
        return FORM(URI.create(uri), fields);
    }

    /**
     * Performs a POST request to the specified URI with the given form parameters.
     *
     * @param uri the URI to POST
     * @param fields the fields composing the form name/value pairs
     * @return the {@link ContentResponse} for the request
     * @throws InterruptedException if send threading has been interrupted
     * @throws ExecutionException the execution failed
     * @throws TimeoutException the send timed out
     */
    public ContentResponse FORM(URI uri, Fields fields) throws InterruptedException, ExecutionException, TimeoutException
    {
        return POST(uri).body(new FormRequestContent(fields)).send();
    }

    /**
     * Creates a POST request to the specified URI.
     *
     * @param uri the URI to POST to
     * @return the POST request
     * @see #POST(URI)
     */
    public Request POST(String uri)
    {
        return POST(URI.create(uri));
    }

    /**
     * Creates a POST request to the specified URI.
     *
     * @param uri the URI to POST to
     * @return the POST request
     */
    public Request POST(URI uri)
    {
        return newRequest(uri).method(HttpMethod.POST);
    }

    // @checkstyle-enable-check : MethodNameCheck

    /**
     * Creates a new request with the "http" scheme and the specified host and port
     *
     * @param host the request host
     * @param port the request port
     * @return the request just created
     */
    public Request newRequest(String host, int port)
    {
        return newRequest(new Origin("http", host, port).asString());
    }

    /**
     * Creates a new request with the specified absolute URI in string format.
     *
     * @param uri the request absolute URI
     * @return the request just created
     */
    public Request newRequest(String uri)
    {
        return newRequest(URI.create(uri));
    }

    /**
     * Creates a new request with the specified absolute URI.
     *
     * @param uri the request absolute URI
     * @return the request just created
     */
    public Request newRequest(URI uri)
    {
        return newHttpRequest(newConversation(), uri);
    }

    protected Request copyRequest(HttpRequest oldRequest, URI newURI)
    {
        HttpRequest newRequest = newHttpRequest(oldRequest.getConversation(), newURI);
        newRequest.method(oldRequest.getMethod())
            .version(oldRequest.getVersion())
            .body(oldRequest.getBody())
            .idleTimeout(oldRequest.getIdleTimeout(), TimeUnit.MILLISECONDS)
            .timeout(oldRequest.getTimeout(), TimeUnit.MILLISECONDS)
            .followRedirects(oldRequest.isFollowRedirects());
        for (HttpField field : oldRequest.getHeaders())
        {
            HttpHeader header = field.getHeader();
            // We have a new URI, so skip the host header if present.
            if (HttpHeader.HOST == header)
                continue;

            // Remove expectation headers.
            if (HttpHeader.EXPECT == header)
                continue;

            // Remove cookies.
            if (HttpHeader.COOKIE == header)
                continue;

            // Remove authorization headers.
            if (HttpHeader.AUTHORIZATION == header ||
                HttpHeader.PROXY_AUTHORIZATION == header)
                continue;

            if (!newRequest.getHeaders().contains(field))
                newRequest.addHeader(field);
        }
        return newRequest;
    }

    protected HttpRequest newHttpRequest(HttpConversation conversation, URI uri)
    {
        return new HttpRequest(this, conversation, checkHost(uri));
    }

    /**
     * <p>Checks {@code uri} for the host to be non-null host.</p>
     * <p>URIs built from strings that have an internationalized domain name (IDN)
     * are parsed without errors, but {@code uri.getHost()} returns null.</p>
     *
     * @param uri the URI to check for non-null host
     * @return the same {@code uri} if the host is non-null
     * @throws IllegalArgumentException if the host is null
     */
    private URI checkHost(URI uri)
    {
        if (uri.getHost() == null)
            throw new IllegalArgumentException(String.format("Invalid URI host: null (authority: %s)", uri.getRawAuthority()));
        return uri;
    }

    public Destination resolveDestination(Request request)
    {
        HttpClientTransport transport = getTransport();
        Origin origin = transport.newOrigin((HttpRequest)request);
        HttpDestination destination = resolveDestination(origin);
        if (LOG.isDebugEnabled())
            LOG.debug("Resolved {} for {}", destination, request);
        return destination;
    }

    public Origin createOrigin(HttpRequest request, Origin.Protocol protocol)
    {
        String scheme = request.getScheme();
        if (!HttpScheme.HTTP.is(scheme) && !HttpScheme.HTTPS.is(scheme) &&
            !HttpScheme.WS.is(scheme) && !HttpScheme.WSS.is(scheme))
            throw new IllegalArgumentException("Invalid protocol " + scheme);
        scheme = scheme.toLowerCase(Locale.ENGLISH);
        String host = request.getHost();
        host = host.toLowerCase(Locale.ENGLISH);
        int port = request.getPort();
        port = normalizePort(scheme, port);
        return new Origin(scheme, host, port, request.getTag(), protocol);
    }

    public HttpDestination resolveDestination(Origin origin)
    {
        return destinations.computeIfAbsent(origin, o ->
        {
            HttpDestination destination = getTransport().newHttpDestination(o);
            // Start the destination before it's published to other threads.
            addManaged(destination);
            if (LOG.isDebugEnabled())
                LOG.debug("Created {}", destination);
            return destination;
        });
    }

    protected boolean removeDestination(HttpDestination destination)
    {
        removeBean(destination);
        return destinations.remove(destination.getOrigin(), destination);
    }

    /**
     * @return the list of destinations known to this HttpClient.
     */
    public List<Destination> getDestinations()
    {
        return new ArrayList<>(destinations.values());
    }

    protected void send(final HttpRequest request, List<Response.ResponseListener> listeners)
    {
        HttpDestination destination = (HttpDestination)resolveDestination(request);
        destination.send(request, listeners);
    }

    protected void newConnection(final HttpDestination destination, final Promise<Connection> promise)
    {
        Origin.Address address = destination.getConnectAddress();
        resolver.resolve(address.getHost(), address.getPort(), new Promise<>()
        {
            @Override
            public void succeeded(List<InetSocketAddress> socketAddresses)
            {
<<<<<<< HEAD
                Map<String, Object> context = new HashMap<>();
                context.put(ClientConnectionFactory.CLIENT_CONTEXT_KEY, HttpClient.this);
=======
                // Multiple threads may access the map, especially with DEBUG logging enabled.
                Map<String, Object> context = new ConcurrentHashMap<>();
                context.put(ClientConnectionFactory.CONNECTOR_CONTEXT_KEY, HttpClient.this);
>>>>>>> f81bf7f9
                context.put(HttpClientTransport.HTTP_DESTINATION_CONTEXT_KEY, destination);
                connect(socketAddresses, 0, context);
            }

            @Override
            public void failed(Throwable x)
            {
                promise.failed(x);
            }

            private void connect(List<InetSocketAddress> socketAddresses, int index, Map<String, Object> context)
            {
                context.put(HttpClientTransport.HTTP_CONNECTION_PROMISE_CONTEXT_KEY, new Promise.Wrapper<>(promise)
                {
                    @Override
                    public void failed(Throwable x)
                    {
                        int nextIndex = index + 1;
                        if (nextIndex == socketAddresses.size())
                            super.failed(x);
                        else
                            connect(socketAddresses, nextIndex, context);
                    }
                });
                transport.connect(socketAddresses.get(index), context);
            }
        });
    }

    private HttpConversation newConversation()
    {
        return new HttpConversation();
    }

    public ProtocolHandlers getProtocolHandlers()
    {
        return handlers;
    }

    protected ProtocolHandler findProtocolHandler(Request request, Response response)
    {
        return handlers.find(request, response);
    }

    /**
     * @return the {@link ByteBufferPool} of this HttpClient
     */
    public ByteBufferPool getByteBufferPool()
    {
        return connector.getByteBufferPool();
    }

    /**
     * @param byteBufferPool the {@link ByteBufferPool} of this HttpClient
     */
    public void setByteBufferPool(ByteBufferPool byteBufferPool)
    {
        connector.setByteBufferPool(byteBufferPool);
    }

    /**
     * @return the name of this HttpClient
     */
    @ManagedAttribute("The name of this HttpClient")
    public String getName()
    {
        return name;
    }

    /**
     * <p>Sets the name of this HttpClient.</p>
     * <p>The name is also used to generate the JMX ObjectName of this HttpClient
     * and must be set before the registration of the HttpClient MBean in the MBeanServer.</p>
     *
     * @param name the name of this HttpClient
     */
    public void setName(String name)
    {
        this.name = name;
    }

    /**
     * @return the max time, in milliseconds, a connection can take to connect to destinations. Zero value means infinite timeout.
     */
    @ManagedAttribute("The timeout, in milliseconds, for connect() operations")
    public long getConnectTimeout()
    {
        return connector.getConnectTimeout().toMillis();
    }

    /**
     * @param connectTimeout the max time, in milliseconds, a connection can take to connect to destinations. Zero value means infinite timeout.
     * @see java.net.Socket#connect(SocketAddress, int)
     */
    public void setConnectTimeout(long connectTimeout)
    {
        connector.setConnectTimeout(Duration.ofMillis(connectTimeout));
    }

    /**
     * @return the timeout, in milliseconds, for the default {@link SocketAddressResolver} created at startup
     * @see #getSocketAddressResolver()
     */
    public long getAddressResolutionTimeout()
    {
        return addressResolutionTimeout;
    }

    /**
     * <p>Sets the socket address resolution timeout used by the default {@link SocketAddressResolver}
     * created by this HttpClient at startup.</p>
     * <p>For more fine tuned configuration of socket address resolution, see
     * {@link #setSocketAddressResolver(SocketAddressResolver)}.</p>
     *
     * @param addressResolutionTimeout the timeout, in milliseconds, for the default {@link SocketAddressResolver} created at startup
     * @see #setSocketAddressResolver(SocketAddressResolver)
     */
    public void setAddressResolutionTimeout(long addressResolutionTimeout)
    {
        this.addressResolutionTimeout = addressResolutionTimeout;
    }

    /**
     * @return the max time, in milliseconds, a connection can be idle (that is, without traffic of bytes in either direction)
     */
    @ManagedAttribute("The timeout, in milliseconds, to close idle connections")
    public long getIdleTimeout()
    {
        return connector.getIdleTimeout().toMillis();
    }

    /**
     * @param idleTimeout the max time, in milliseconds, a connection can be idle (that is, without traffic of bytes in either direction)
     */
    public void setIdleTimeout(long idleTimeout)
    {
        connector.setIdleTimeout(Duration.ofMillis(idleTimeout));
    }

    /**
     * @return the address to bind socket channels to
     * @see #setBindAddress(SocketAddress)
     */
    public SocketAddress getBindAddress()
    {
        return connector.getBindAddress();
    }

    /**
     * @param bindAddress the address to bind socket channels to
     * @see #getBindAddress()
     * @see SocketChannel#bind(SocketAddress)
     */
    public void setBindAddress(SocketAddress bindAddress)
    {
        connector.setBindAddress(bindAddress);
    }

    /**
     * @return the "User-Agent" HTTP field of this HttpClient
     */
    public HttpField getUserAgentField()
    {
        return agentField;
    }

    /**
     * @param agent the "User-Agent" HTTP header string of this HttpClient
     */
    public void setUserAgentField(HttpField agent)
    {
        if (agent != null && agent.getHeader() != HttpHeader.USER_AGENT)
            throw new IllegalArgumentException();
        this.agentField = agent;
    }

    /**
     * @return whether this HttpClient follows HTTP redirects
     * @see Request#isFollowRedirects()
     */
    @ManagedAttribute("Whether HTTP redirects are followed")
    public boolean isFollowRedirects()
    {
        return followRedirects;
    }

    /**
     * @param follow whether this HttpClient follows HTTP redirects
     * @see #setMaxRedirects(int)
     */
    public void setFollowRedirects(boolean follow)
    {
        this.followRedirects = follow;
    }

    /**
     * @return the {@link Executor} of this HttpClient
     */
    public Executor getExecutor()
    {
        return connector.getExecutor();
    }

    /**
     * @param executor the {@link Executor} of this HttpClient
     */
    public void setExecutor(Executor executor)
    {
        connector.setExecutor(executor);
    }

    /**
     * @return the {@link Scheduler} of this HttpClient
     */
    public Scheduler getScheduler()
    {
        return connector.getScheduler();
    }

    /**
     * @param scheduler the {@link Scheduler} of this HttpClient
     */
    public void setScheduler(Scheduler scheduler)
    {
        connector.setScheduler(scheduler);
    }

    /**
     * @return the {@link SocketAddressResolver} of this HttpClient
     */
    public SocketAddressResolver getSocketAddressResolver()
    {
        return resolver;
    }

    /**
     * @param resolver the {@link SocketAddressResolver} of this HttpClient
     */
    public void setSocketAddressResolver(SocketAddressResolver resolver)
    {
        if (isStarted())
            throw new IllegalStateException();
        updateBean(this.resolver, resolver);
        this.resolver = resolver;
    }

    /**
     * @return the max number of connections that this HttpClient opens to {@link Destination}s
     */
    @ManagedAttribute("The max number of connections per each destination")
    public int getMaxConnectionsPerDestination()
    {
        return maxConnectionsPerDestination;
    }

    /**
     * Sets the max number of connections to open to each destinations.
     * <p>
     * RFC 2616 suggests that 2 connections should be opened per each destination,
     * but browsers commonly open 6.
     * If this HttpClient is used for load testing, it is common to have only one destination
     * (the server to load test), and it is recommended to set this value to a high value (at least as
     * much as the threads present in the {@link #getExecutor() executor}).
     *
     * @param maxConnectionsPerDestination the max number of connections that this HttpClient opens to {@link Destination}s
     */
    public void setMaxConnectionsPerDestination(int maxConnectionsPerDestination)
    {
        this.maxConnectionsPerDestination = maxConnectionsPerDestination;
    }

    /**
     * @return the max number of requests that may be queued to a {@link Destination}.
     */
    @ManagedAttribute("The max number of requests queued per each destination")
    public int getMaxRequestsQueuedPerDestination()
    {
        return maxRequestsQueuedPerDestination;
    }

    /**
     * Sets the max number of requests that may be queued to a destination.
     * <p>
     * If this HttpClient performs a high rate of requests to a destination,
     * and all the connections managed by that destination are busy with other requests,
     * then new requests will be queued up in the destination.
     * This parameter controls how many requests can be queued before starting to reject them.
     * If this HttpClient is used for load testing, it is common to have this parameter
     * set to a high value, although this may impact latency (requests sit in the queue for a long
     * time before being sent).
     *
     * @param maxRequestsQueuedPerDestination the max number of requests that may be queued to a {@link Destination}.
     */
    public void setMaxRequestsQueuedPerDestination(int maxRequestsQueuedPerDestination)
    {
        this.maxRequestsQueuedPerDestination = maxRequestsQueuedPerDestination;
    }

    /**
     * @return the size of the buffer used to write requests
     */
    @ManagedAttribute("The request buffer size")
    public int getRequestBufferSize()
    {
        return requestBufferSize;
    }

    /**
     * @param requestBufferSize the size of the buffer used to write requests
     */
    public void setRequestBufferSize(int requestBufferSize)
    {
        this.requestBufferSize = requestBufferSize;
    }

    /**
     * @return the size of the buffer used to read responses
     */
    @ManagedAttribute("The response buffer size")
    public int getResponseBufferSize()
    {
        return responseBufferSize;
    }

    /**
     * @param responseBufferSize the size of the buffer used to read responses
     */
    public void setResponseBufferSize(int responseBufferSize)
    {
        this.responseBufferSize = responseBufferSize;
    }

    /**
     * @return the max number of HTTP redirects that are followed in a conversation
     * @see #setMaxRedirects(int)
     */
    public int getMaxRedirects()
    {
        return maxRedirects;
    }

    /**
     * @param maxRedirects the max number of HTTP redirects that are followed in a conversation, or -1 for unlimited redirects
     * @see #setFollowRedirects(boolean)
     */
    public void setMaxRedirects(int maxRedirects)
    {
        this.maxRedirects = maxRedirects;
    }

    /**
     * @return whether TCP_NODELAY is enabled
     */
    @ManagedAttribute(value = "Whether the TCP_NODELAY option is enabled", name = "tcpNoDelay")
    public boolean isTCPNoDelay()
    {
        return tcpNoDelay;
    }

    /**
     * @param tcpNoDelay whether TCP_NODELAY is enabled
     * @see java.net.Socket#setTcpNoDelay(boolean)
     */
    public void setTCPNoDelay(boolean tcpNoDelay)
    {
        this.tcpNoDelay = tcpNoDelay;
    }

    /**
     * Gets the http compliance mode for parsing http responses.
     * The default http compliance level is {@link HttpCompliance#RFC7230} which is the latest HTTP/1.1 specification
     *
     * @return the HttpCompliance instance
     */
    public HttpCompliance getHttpCompliance()
    {
        return httpCompliance;
    }

    /**
     * Sets the http compliance mode for parsing http responses.
     * This affect how weak the {@link HttpParser} parses http responses and which http protocol level is supported
     *
     * @param httpCompliance The compliance level which is used to actually parse http responses
     */
    public void setHttpCompliance(HttpCompliance httpCompliance)
    {
        this.httpCompliance = httpCompliance;
    }

    /**
     * @return whether request events must be strictly ordered
     * @see #setStrictEventOrdering(boolean)
     */
    @ManagedAttribute("Whether request/response events must be strictly ordered")
    public boolean isStrictEventOrdering()
    {
        return strictEventOrdering;
    }

    /**
     * Whether request/response events must be strictly ordered with respect to connection usage.
     * <p>
     * From the point of view of connection usage, the connection can be reused just before the
     * "complete" event notified to {@link org.eclipse.jetty.client.api.Response.CompleteListener}s
     * (but after the "success" event).
     * <p>
     * When a request/response exchange is completing, the destination may have another request
     * queued to be sent to the server.
     * If the connection for that destination is reused for the second request before the "complete"
     * event of the first exchange, it may happen that the "begin" event of the second request
     * happens before the "complete" event of the first exchange.
     * <p>
     * Enforcing strict ordering of events so that a "begin" event of a request can never happen
     * before the "complete" event of the previous exchange comes with the cost of increased
     * connection usage.
     * In case of HTTP redirects and strict event ordering, for example, the redirect request will
     * be forced to open a new connection because it is typically sent from the complete listener
     * when the connection cannot yet be reused.
     * When strict event ordering is not enforced, the redirect request will reuse the already
     * open connection making the system more efficient.
     * <p>
     * The default value for this property is {@code false}.
     *
     * @param strictEventOrdering whether request/response events must be strictly ordered
     */
    public void setStrictEventOrdering(boolean strictEventOrdering)
    {
        this.strictEventOrdering = strictEventOrdering;
    }

    /**
     * @return whether destinations that have no connections should be removed
     * @see #setRemoveIdleDestinations(boolean)
     */
    @ManagedAttribute("Whether idle destinations are removed")
    public boolean isRemoveIdleDestinations()
    {
        return removeIdleDestinations;
    }

    /**
     * Whether destinations that have no connections (nor active nor idle) should be removed.
     * <p>
     * Applications typically make request to a limited number of destinations so keeping
     * destinations around is not a problem for the memory or the GC.
     * However, for applications that hit millions of different destinations (e.g. a spider
     * bot) it would be useful to be able to remove the old destinations that won't be visited
     * anymore and leave space for new destinations.
     *
     * @param removeIdleDestinations whether destinations that have no connections should be removed
     * @see org.eclipse.jetty.client.DuplexConnectionPool
     */
    public void setRemoveIdleDestinations(boolean removeIdleDestinations)
    {
        this.removeIdleDestinations = removeIdleDestinations;
    }

    /**
     * @return whether {@code connect()} operations are performed in blocking mode
     */
    @ManagedAttribute("Whether the connect() operation is blocking")
    public boolean isConnectBlocking()
    {
        return connector.isConnectBlocking();
    }

    /**
     * <p>Whether {@code connect()} operations are performed in blocking mode.</p>
     * <p>If {@code connect()} are performed in blocking mode, then {@link Socket#connect(SocketAddress, int)}
     * will be used to connect to servers.</p>
     * <p>Otherwise, {@link SocketChannel#connect(SocketAddress)} will be used in non-blocking mode,
     * therefore registering for {@link SelectionKey#OP_CONNECT} and finishing the connect operation
     * when the NIO system emits that event.</p>
     *
     * @param connectBlocking whether {@code connect()} operations are performed in blocking mode
     */
    public void setConnectBlocking(boolean connectBlocking)
    {
        connector.setConnectBlocking(connectBlocking);
    }

    /**
     * @return the default content type for request content
     */
    @ManagedAttribute("The default content type for request content")
    public String getDefaultRequestContentType()
    {
        return defaultRequestContentType;
    }

    /**
     * @param contentType the default content type for request content
     */
    public void setDefaultRequestContentType(String contentType)
    {
        this.defaultRequestContentType = contentType;
    }

    /**
     * @return whether to use direct ByteBuffers for reading
     */
    @ManagedAttribute("Whether to use direct ByteBuffers for reading")
    public boolean isUseInputDirectByteBuffers()
    {
        return useInputDirectByteBuffers;
    }

    /**
     * @param useInputDirectByteBuffers whether to use direct ByteBuffers for reading
     */
    public void setUseInputDirectByteBuffers(boolean useInputDirectByteBuffers)
    {
        this.useInputDirectByteBuffers = useInputDirectByteBuffers;
    }

    /**
     * @return whether to use direct ByteBuffers for writing
     */
    @ManagedAttribute("Whether to use direct ByteBuffers for writing")
    public boolean isUseOutputDirectByteBuffers()
    {
        return useOutputDirectByteBuffers;
    }

    /**
     * @param useOutputDirectByteBuffers whether to use direct ByteBuffers for writing
     */
    public void setUseOutputDirectByteBuffers(boolean useOutputDirectByteBuffers)
    {
        this.useOutputDirectByteBuffers = useOutputDirectByteBuffers;
    }

    /**
     * @return the forward proxy configuration
     */
    public ProxyConfiguration getProxyConfiguration()
    {
        return proxyConfig;
    }

    protected HttpField getAcceptEncodingField()
    {
        return encodingField;
    }

    /**
     * @param host the host to normalize
     * @return the host itself
     * @deprecated no replacement, do not use it
     */
    @Deprecated
    protected String normalizeHost(String host)
    {
        return host;
    }

    public static int normalizePort(String scheme, int port)
    {
        if (port > 0)
            return port;
        else if (isSchemeSecure(scheme))
            return 443;
        else
            return 80;
    }

    public boolean isDefaultPort(String scheme, int port)
    {
        if (isSchemeSecure(scheme))
            return port == 443;
        else
            return port == 80;
    }

    public static boolean isSchemeSecure(String scheme)
    {
        return HttpScheme.HTTPS.is(scheme) || HttpScheme.WSS.is(scheme);
    }

    protected ClientConnectionFactory newSslClientConnectionFactory(SslContextFactory.Client sslContextFactory, ClientConnectionFactory connectionFactory)
    {
        if (sslContextFactory == null)
            sslContextFactory = getSslContextFactory();
        return new SslClientConnectionFactory(sslContextFactory, getByteBufferPool(), getExecutor(), connectionFactory);
    }

    private class ContentDecoderFactorySet implements Set<ContentDecoder.Factory>
    {
        private final Set<ContentDecoder.Factory> set = new HashSet<>();

        @Override
        public boolean add(ContentDecoder.Factory e)
        {
            boolean result = set.add(e);
            invalidate();
            return result;
        }

        @Override
        public boolean addAll(Collection<? extends ContentDecoder.Factory> c)
        {
            boolean result = set.addAll(c);
            invalidate();
            return result;
        }

        @Override
        public boolean remove(Object o)
        {
            boolean result = set.remove(o);
            invalidate();
            return result;
        }

        @Override
        public boolean removeAll(Collection<?> c)
        {
            boolean result = set.removeAll(c);
            invalidate();
            return result;
        }

        @Override
        public boolean retainAll(Collection<?> c)
        {
            boolean result = set.retainAll(c);
            invalidate();
            return result;
        }

        @Override
        public void clear()
        {
            set.clear();
            invalidate();
        }

        @Override
        public int size()
        {
            return set.size();
        }

        @Override
        public boolean isEmpty()
        {
            return set.isEmpty();
        }

        @Override
        public boolean contains(Object o)
        {
            return set.contains(o);
        }

        @Override
        public boolean containsAll(Collection<?> c)
        {
            return set.containsAll(c);
        }

        @Override
        public Iterator<ContentDecoder.Factory> iterator()
        {
            final Iterator<ContentDecoder.Factory> iterator = set.iterator();
            return new Iterator<>()
            {
                @Override
                public boolean hasNext()
                {
                    return iterator.hasNext();
                }

                @Override
                public ContentDecoder.Factory next()
                {
                    return iterator.next();
                }

                @Override
                public void remove()
                {
                    iterator.remove();
                    invalidate();
                }
            };
        }

        @Override
        public Object[] toArray()
        {
            return set.toArray();
        }

        @Override
        public <T> T[] toArray(T[] a)
        {
            return set.toArray(a);
        }

        private void invalidate()
        {
            if (set.isEmpty())
            {
                encodingField = null;
            }
            else
            {
                StringBuilder value = new StringBuilder();
                for (Iterator<ContentDecoder.Factory> iterator = set.iterator(); iterator.hasNext(); )
                {
                    ContentDecoder.Factory decoderFactory = iterator.next();
                    value.append(decoderFactory.getEncoding());
                    if (iterator.hasNext())
                        value.append(",");
                }
                encodingField = new HttpField(HttpHeader.ACCEPT_ENCODING, value.toString());
            }
        }
    }
}<|MERGE_RESOLUTION|>--- conflicted
+++ resolved
@@ -562,14 +562,9 @@
             @Override
             public void succeeded(List<InetSocketAddress> socketAddresses)
             {
-<<<<<<< HEAD
-                Map<String, Object> context = new HashMap<>();
-                context.put(ClientConnectionFactory.CLIENT_CONTEXT_KEY, HttpClient.this);
-=======
                 // Multiple threads may access the map, especially with DEBUG logging enabled.
                 Map<String, Object> context = new ConcurrentHashMap<>();
-                context.put(ClientConnectionFactory.CONNECTOR_CONTEXT_KEY, HttpClient.this);
->>>>>>> f81bf7f9
+                context.put(ClientConnectionFactory.CLIENT_CONTEXT_KEY, HttpClient.this);
                 context.put(HttpClientTransport.HTTP_DESTINATION_CONTEXT_KEY, destination);
                 connect(socketAddresses, 0, context);
             }
