--- conflicted
+++ resolved
@@ -32,11 +32,7 @@
      * Configuration keys specific to the StdErrAppender
      */
     static final String NAME_CONDENSE_KEY = "org.eclipse.jetty.logging.appender.NAME_CONDENSE";
-<<<<<<< HEAD
-    static final String TAG_PAD_KEY = "org.eclipse.jetty.logging.appender.TAG_PAD";
-=======
     static final String MESSAGE_ALIGN_KEY = "org.eclipse.jetty.logging.appender.MESSAGE_ALIGN";
->>>>>>> e929d0c5
     static final String MESSAGE_ESCAPE_KEY = "org.eclipse.jetty.logging.appender.MESSAGE_ESCAPE";
     static final String ZONEID_KEY = "org.eclipse.jetty.logging.appender.ZONE_ID";
     private static final String EOL = System.lineSeparator();
@@ -56,11 +52,7 @@
     /**
      * The column to align the start of all messages to
      */
-<<<<<<< HEAD
-    private final String tagPadding;
-=======
     private final int messageAlignColumn;
->>>>>>> e929d0c5
 
     /**
      * The stream to write logging events to.
@@ -96,20 +88,7 @@
 
         this.condensedNames = config.getBoolean(NAME_CONDENSE_KEY, true);
         this.escapedMessages = config.getBoolean(MESSAGE_ESCAPE_KEY, true);
-<<<<<<< HEAD
-        int padding = config.getInt(TAG_PAD_KEY, -1);
-        if (padding <= 0)
-            this.tagPadding = null;
-        else
-        {
-            StringBuilder b = new StringBuilder(padding);
-            while (b.length() < padding)
-                b.append(' ');
-            this.tagPadding = b.toString();
-        }
-=======
         this.messageAlignColumn = config.getInt(MESSAGE_ALIGN_KEY, 0);
->>>>>>> e929d0c5
     }
 
     @Override
@@ -137,21 +116,9 @@
         return escapedMessages;
     }
 
-<<<<<<< HEAD
-    @Deprecated
-    public int getThreadPadding()
-    {
-        return 0;
-    }
-
-    public int getTagPadding()
-    {
-        return tagPadding == null ? 0 : tagPadding.length();
-=======
     public int getMessageAlignColumn()
     {
         return messageAlignColumn;
->>>>>>> e929d0c5
     }
 
     public PrintStream getStream()
@@ -176,33 +143,27 @@
 
         // Logger Name
         builder.append(':');
-        String name = condensedNames ? logger.getCondensedName() : logger.getName();
-        builder.append(name);
+        if (condensedNames)
+        {
+            builder.append(logger.getCondensedName());
+        }
+        else
+        {
+            builder.append(logger.getName());
+        }
 
         // Thread Name
         builder.append(':');
         builder.append(threadName);
         builder.append(':');
 
-<<<<<<< HEAD
-        // Padding
-        if (tagPadding == null)
-            builder.append(' ');
-        else
-        {
-            int tagLen = name.length() + threadName.length() + 2;
-            builder.append(tagPadding, 0, Math.max(1, tagPadding.length() - tagLen));
-        }
-=======
         // Message
         int padAmount = messageAlignColumn - builder.length();
         if (padAmount > 0)
             builder.append(" ".repeat(padAmount));
         else
             builder.append(' ');
->>>>>>> e929d0c5
-
-        // Message
+
         FormattingTuple ft = MessageFormatter.arrayFormat(message, argumentArray);
         appendEscaped(builder, ft.getMessage());
         if (cause == null)
