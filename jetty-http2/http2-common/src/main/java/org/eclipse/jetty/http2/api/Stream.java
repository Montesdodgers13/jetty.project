--- conflicted
+++ resolved
@@ -29,13 +29,8 @@
  * <p>A {@link Stream} represents a bidirectional exchange of data on top of a {@link Session}.</p>
  * <p>Differently from socket streams, where the input and output streams are permanently associated
  * with the socket (and hence with the connection that the socket represents), there can be multiple
-<<<<<<< HEAD
- * HTTP/2 streams present concurrently for a HTTP/2 session.</p>
- * <p>A {@link Stream} maps to a HTTP request/response cycle, and after the request/response cycle is
-=======
- * HTTP/2 streams present concurrent for an HTTP/2 session.</p>
+ * HTTP/2 streams present concurrently for an HTTP/2 session.</p>
  * <p>A {@link Stream} maps to an HTTP request/response cycle, and after the request/response cycle is
->>>>>>> 189ba7a6
  * completed, the stream is closed and removed from the session.</p>
  * <p>Like {@link Session}, {@link Stream} is the active part and by calling its API applications
  * can generate events on the stream; conversely, {@link Stream.Listener} is the passive part, and
@@ -144,8 +139,7 @@
 
     /**
      * <p>A {@link Stream.Listener} is the passive counterpart of a {@link Stream} and receives
-<<<<<<< HEAD
-     * events happening on a HTTP/2 stream.</p>
+     * events happening on an HTTP/2 stream.</p>
      * <p>HTTP/2 data is flow controlled - this means that only a finite number of data events
      * are delivered, until the flow control window is exhausted.</p>
      * <p>Applications control the delivery of data events by requesting them via
@@ -153,10 +147,7 @@
      * events must be explicitly demanded.</p>
      * <p>Applications control the HTTP/2 flow control by completing the callback associated
      * with data events - this allows the implementation to recycle the data buffer and
-     * eventually enlarges the flow control window so that the sender can send more data.</p>
-=======
-     * events happening on an HTTP/2 stream.</p>
->>>>>>> 189ba7a6
+     * eventually to enlarge the flow control window so that the sender can send more data.</p>
      *
      * @see Stream
      */
@@ -191,8 +182,6 @@
 
         /**
          * <p>Callback method invoked when a DATA frame has been received.</p>
-         * <p>When this method is called, the {@link #demand(long) demand} has
-         * already been incremented by 1.</p>
          *
          * @param stream the stream
          * @param frame the DATA frame received
@@ -212,8 +201,8 @@
          */
         public default void onDataDemanded(Stream stream, DataFrame frame, Callback callback)
         {
+            onData(stream, frame, callback);
             stream.demand(1);
-            onData(stream, frame, callback);
         }
 
         /**
